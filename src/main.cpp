// Copyright (c) 2009-2010 Satoshi Nakamoto
// Copyright (c) 2009-2014 The Bitcoin developers
// Distributed under the MIT/X11 software license, see the accompanying
// file COPYING or http://www.opensource.org/licenses/mit-license.php.

#include "main.h"

#include "addrman.h"
#include "alert.h"
#include "chainparams.h"
#include "checkpoints.h"
#include "checkqueue.h"
#include "init.h"
#include "net.h"
#include "pow.h"
#include "txdb.h"
#include "txmempool.h"
#include "ui_interface.h"
#include "util.h"
#include "utilmoneystr.h"

#include "ccl/cclglobals.h"

#include <sstream>

#include <boost/algorithm/string/replace.hpp>
#include <boost/filesystem.hpp>
#include <boost/filesystem/fstream.hpp>
#include <boost/thread.hpp>

using namespace boost;
using namespace std;

#if defined(NDEBUG)
# error "Bitcoin cannot be compiled without assertions."
#endif

//
// Global state
//

CCriticalSection cs_main;

BlockMap mapBlockIndex;
CChain chainActive;
CBlockIndex *pindexBestHeader = NULL;
int64_t nTimeBestReceived = 0;
CWaitableCriticalSection csBestBlock;
CConditionVariable cvBlockChange;
int nScriptCheckThreads = 0;
bool fImporting = false;
bool fReindex = false;
bool fTxIndex = false;
bool fIsBareMultisigStd = true;
unsigned int nCoinCacheSize = 5000;


/** Fees smaller than this (in satoshi) are considered zero fee (for relaying and mining) */
CFeeRate minRelayTxFee = CFeeRate(1000);

CTxMemPool mempool(::minRelayTxFee);

struct COrphanTx {
    CTransaction tx;
    NodeId fromPeer;
};
map<uint256, COrphanTx> mapOrphanTransactions;
map<uint256, set<uint256> > mapOrphanTransactionsByPrev;
void EraseOrphansFor(NodeId peer);

// Constant stuff for coinbase transactions we create:
CScript COINBASE_FLAGS;

const string strMessageMagic = "Bitcoin Signed Message:\n";

// Internal stuff
namespace {

    struct CBlockIndexWorkComparator
    {
        bool operator()(CBlockIndex *pa, CBlockIndex *pb) {
            // First sort by most total work, ...
            if (pa->nChainWork > pb->nChainWork) return false;
            if (pa->nChainWork < pb->nChainWork) return true;

            // ... then by earliest time received, ...
            if (pa->nSequenceId < pb->nSequenceId) return false;
            if (pa->nSequenceId > pb->nSequenceId) return true;

            // Use pointer address as tie breaker (should only happen with blocks
            // loaded from disk, as those all have id 0).
            if (pa < pb) return false;
            if (pa > pb) return true;

            // Identical blocks.
            return false;
        }
    };

    CBlockIndex *pindexBestInvalid;

    // The set of all CBlockIndex entries with BLOCK_VALID_TRANSACTIONS or better that are at least
    // as good as our current tip. Entries may be failed, though.
    set<CBlockIndex*, CBlockIndexWorkComparator> setBlockIndexCandidates;
    // Number of nodes with fSyncStarted.
    int nSyncStarted = 0;
    // All pairs A->B, where A (or one if its ancestors) misses transactions, but B has transactions.
    multimap<CBlockIndex*, CBlockIndex*> mapBlocksUnlinked;

    CCriticalSection cs_LastBlockFile;
    std::vector<CBlockFileInfo> vinfoBlockFile;
    int nLastBlockFile = 0;

    // Every received block is assigned a unique and increasing identifier, so we
    // know which one to give priority in case of a fork.
    CCriticalSection cs_nBlockSequenceId;
    // Blocks loaded from disk are assigned id 0, so start the counter at 1.
    uint32_t nBlockSequenceId = 1;

    // Sources of received blocks, to be able to send them reject messages or ban
    // them, if processing happens afterwards. Protected by cs_main.
    map<uint256, NodeId> mapBlockSource;

    // Blocks that are in flight, and that are in the queue to be downloaded.
    // Protected by cs_main.
    struct QueuedBlock {
        uint256 hash;
        CBlockIndex *pindex;  // Optional.
        int64_t nTime;  // Time of "getdata" request in microseconds.
    };
    map<uint256, pair<NodeId, list<QueuedBlock>::iterator> > mapBlocksInFlight;

    // Number of preferrable block download peers.
    int nPreferredDownload = 0;
} // anon namespace

//////////////////////////////////////////////////////////////////////////////
//
// dispatching functions
//

// These functions dispatch to one or all registered wallets

namespace {

struct CMainSignals {
    // Notifies listeners of updated transaction data (transaction, and optionally the block it is found in.
    boost::signals2::signal<void (const CTransaction &, const CBlock *)> SyncTransaction;
    // Notifies listeners of an erased transaction (currently disabled, requires transaction replacement).
    boost::signals2::signal<void (const uint256 &)> EraseTransaction;
    // Notifies listeners of an updated transaction without new data (for now: a coinbase potentially becoming visible).
    boost::signals2::signal<void (const uint256 &)> UpdatedTransaction;
    // Notifies listeners of a new active block chain.
    boost::signals2::signal<void (const CBlockLocator &)> SetBestChain;
    // Notifies listeners about an inventory item being seen on the network.
    boost::signals2::signal<void (const uint256 &)> Inventory;
    // Tells listeners to broadcast their data.
    boost::signals2::signal<void ()> Broadcast;
    // Notifies listeners of a block validation result
    boost::signals2::signal<void (const CBlock&, const CValidationState&)> BlockChecked;
} g_signals;

} // anon namespace

void RegisterValidationInterface(CValidationInterface* pwalletIn) {
    g_signals.SyncTransaction.connect(boost::bind(&CValidationInterface::SyncTransaction, pwalletIn, _1, _2));
    g_signals.EraseTransaction.connect(boost::bind(&CValidationInterface::EraseFromWallet, pwalletIn, _1));
    g_signals.UpdatedTransaction.connect(boost::bind(&CValidationInterface::UpdatedTransaction, pwalletIn, _1));
    g_signals.SetBestChain.connect(boost::bind(&CValidationInterface::SetBestChain, pwalletIn, _1));
    g_signals.Inventory.connect(boost::bind(&CValidationInterface::Inventory, pwalletIn, _1));
    g_signals.Broadcast.connect(boost::bind(&CValidationInterface::ResendWalletTransactions, pwalletIn));
    g_signals.BlockChecked.connect(boost::bind(&CValidationInterface::BlockChecked, pwalletIn, _1, _2));
}

void UnregisterValidationInterface(CValidationInterface* pwalletIn) {
    g_signals.BlockChecked.disconnect(boost::bind(&CValidationInterface::BlockChecked, pwalletIn, _1, _2));
    g_signals.Broadcast.disconnect(boost::bind(&CValidationInterface::ResendWalletTransactions, pwalletIn));
    g_signals.Inventory.disconnect(boost::bind(&CValidationInterface::Inventory, pwalletIn, _1));
    g_signals.SetBestChain.disconnect(boost::bind(&CValidationInterface::SetBestChain, pwalletIn, _1));
    g_signals.UpdatedTransaction.disconnect(boost::bind(&CValidationInterface::UpdatedTransaction, pwalletIn, _1));
    g_signals.EraseTransaction.disconnect(boost::bind(&CValidationInterface::EraseFromWallet, pwalletIn, _1));
    g_signals.SyncTransaction.disconnect(boost::bind(&CValidationInterface::SyncTransaction, pwalletIn, _1, _2));
}

void UnregisterAllValidationInterfaces() {
    g_signals.BlockChecked.disconnect_all_slots();
    g_signals.Broadcast.disconnect_all_slots();
    g_signals.Inventory.disconnect_all_slots();
    g_signals.SetBestChain.disconnect_all_slots();
    g_signals.UpdatedTransaction.disconnect_all_slots();
    g_signals.EraseTransaction.disconnect_all_slots();
    g_signals.SyncTransaction.disconnect_all_slots();
}

void SyncWithWallets(const CTransaction &tx, const CBlock *pblock) {
    g_signals.SyncTransaction(tx, pblock);
}

//////////////////////////////////////////////////////////////////////////////
//
// Registration of network node signals.
//

namespace {

struct CBlockReject {
    unsigned char chRejectCode;
    string strRejectReason;
    uint256 hashBlock;
};

// Maintain validation-specific state about nodes, protected by cs_main, instead
// by CNode's own locks. This simplifies asynchronous operation, where
// processing of incoming data is done after the ProcessMessage call returns,
// and we're no longer holding the node's locks.
struct CNodeState {
    // Accumulated misbehaviour score for this peer.
    int nMisbehavior;
    // Whether this peer should be disconnected and banned (unless whitelisted).
    bool fShouldBan;
    // String name of this peer (debugging/logging purposes).
    std::string name;
    // List of asynchronously-determined block rejections to notify this peer about.
    std::vector<CBlockReject> rejects;
    // The best known block we know this peer has announced.
    CBlockIndex *pindexBestKnownBlock;
    // The hash of the last unknown block this peer has announced.
    uint256 hashLastUnknownBlock;
    // The last full block we both have.
    CBlockIndex *pindexLastCommonBlock;
    // Whether we've started headers synchronization with this peer.
    bool fSyncStarted;
    // Since when we're stalling block download progress (in microseconds), or 0.
    int64_t nStallingSince;
    list<QueuedBlock> vBlocksInFlight;
    int nBlocksInFlight;
    // Whether we consider this a preferred download peer.
    bool fPreferredDownload;

    CNodeState() {
        nMisbehavior = 0;
        fShouldBan = false;
        pindexBestKnownBlock = NULL;
        hashLastUnknownBlock = uint256(0);
        pindexLastCommonBlock = NULL;
        fSyncStarted = false;
        nStallingSince = 0;
        nBlocksInFlight = 0;
        fPreferredDownload = false;
    }
};

// Map maintaining per-node state. Requires cs_main.
map<NodeId, CNodeState> mapNodeState;

// Requires cs_main.
CNodeState *State(NodeId pnode) {
    map<NodeId, CNodeState>::iterator it = mapNodeState.find(pnode);
    if (it == mapNodeState.end())
        return NULL;
    return &it->second;
}

int GetHeight()
{
    LOCK(cs_main);
    return chainActive.Height();
}

void UpdatePreferredDownload(CNode* node, CNodeState* state)
{
    nPreferredDownload -= state->fPreferredDownload;

    // Whether this node should be marked as a preferred download node.
    state->fPreferredDownload = (!node->fInbound || node->fWhitelisted) && !node->fOneShot && !node->fClient;

    nPreferredDownload += state->fPreferredDownload;
}

void InitializeNode(NodeId nodeid, const CNode *pnode) {
    LOCK(cs_main);
    CNodeState &state = mapNodeState.insert(std::make_pair(nodeid, CNodeState())).first->second;
    state.name = pnode->addrName;
}

void FinalizeNode(NodeId nodeid) {
    LOCK(cs_main);
    CNodeState *state = State(nodeid);

    if (state->fSyncStarted)
        nSyncStarted--;

    BOOST_FOREACH(const QueuedBlock& entry, state->vBlocksInFlight)
        mapBlocksInFlight.erase(entry.hash);
    EraseOrphansFor(nodeid);
    nPreferredDownload -= state->fPreferredDownload;

    mapNodeState.erase(nodeid);
}

// Requires cs_main.
void MarkBlockAsReceived(const uint256& hash) {
    map<uint256, pair<NodeId, list<QueuedBlock>::iterator> >::iterator itInFlight = mapBlocksInFlight.find(hash);
    if (itInFlight != mapBlocksInFlight.end()) {
        CNodeState *state = State(itInFlight->second.first);
        state->vBlocksInFlight.erase(itInFlight->second.second);
        state->nBlocksInFlight--;
        state->nStallingSince = 0;
        mapBlocksInFlight.erase(itInFlight);
    }
}

// Requires cs_main.
void MarkBlockAsInFlight(NodeId nodeid, const uint256& hash, CBlockIndex *pindex = NULL) {
    CNodeState *state = State(nodeid);
    assert(state != NULL);

    // Make sure it's not listed somewhere already.
    MarkBlockAsReceived(hash);

    QueuedBlock newentry = {hash, pindex, GetTimeMicros()};
    list<QueuedBlock>::iterator it = state->vBlocksInFlight.insert(state->vBlocksInFlight.end(), newentry);
    state->nBlocksInFlight++;
    mapBlocksInFlight[hash] = std::make_pair(nodeid, it);
}

/** Check whether the last unknown block a peer advertized is not yet known. */
void ProcessBlockAvailability(NodeId nodeid) {
    CNodeState *state = State(nodeid);
    assert(state != NULL);

    if (state->hashLastUnknownBlock != 0) {
        BlockMap::iterator itOld = mapBlockIndex.find(state->hashLastUnknownBlock);
        if (itOld != mapBlockIndex.end() && itOld->second->nChainWork > 0) {
            if (state->pindexBestKnownBlock == NULL || itOld->second->nChainWork >= state->pindexBestKnownBlock->nChainWork)
                state->pindexBestKnownBlock = itOld->second;
            state->hashLastUnknownBlock = uint256(0);
        }
    }
}

/** Update tracking information about which blocks a peer is assumed to have. */
void UpdateBlockAvailability(NodeId nodeid, const uint256 &hash) {
    CNodeState *state = State(nodeid);
    assert(state != NULL);

    ProcessBlockAvailability(nodeid);

    BlockMap::iterator it = mapBlockIndex.find(hash);
    if (it != mapBlockIndex.end() && it->second->nChainWork > 0) {
        // An actually better block was announced.
        if (state->pindexBestKnownBlock == NULL || it->second->nChainWork >= state->pindexBestKnownBlock->nChainWork)
            state->pindexBestKnownBlock = it->second;
    } else {
        // An unknown block was announced; just assume that the latest one is the best one.
        state->hashLastUnknownBlock = hash;
    }
}

/** Find the last common ancestor two blocks have.
 *  Both pa and pb must be non-NULL. */
CBlockIndex* LastCommonAncestor(CBlockIndex* pa, CBlockIndex* pb) {
    if (pa->nHeight > pb->nHeight) {
        pa = pa->GetAncestor(pb->nHeight);
    } else if (pb->nHeight > pa->nHeight) {
        pb = pb->GetAncestor(pa->nHeight);
    }

    while (pa != pb && pa && pb) {
        pa = pa->pprev;
        pb = pb->pprev;
    }

    // Eventually all chain branches meet at the genesis block.
    assert(pa == pb);
    return pa;
}

/** Update pindexLastCommonBlock and add not-in-flight missing successors to vBlocks, until it has
 *  at most count entries. */
void FindNextBlocksToDownload(NodeId nodeid, unsigned int count, std::vector<CBlockIndex*>& vBlocks, NodeId& nodeStaller) {
    if (count == 0)
        return;

    vBlocks.reserve(vBlocks.size() + count);
    CNodeState *state = State(nodeid);
    assert(state != NULL);

    // Make sure pindexBestKnownBlock is up to date, we'll need it.
    ProcessBlockAvailability(nodeid);

    if (state->pindexBestKnownBlock == NULL || state->pindexBestKnownBlock->nChainWork < chainActive.Tip()->nChainWork) {
        // This peer has nothing interesting.
        return;
    }

    if (state->pindexLastCommonBlock == NULL) {
        // Bootstrap quickly by guessing a parent of our best tip is the forking point.
        // Guessing wrong in either direction is not a problem.
        state->pindexLastCommonBlock = chainActive[std::min(state->pindexBestKnownBlock->nHeight, chainActive.Height())];
    }

    // If the peer reorganized, our previous pindexLastCommonBlock may not be an ancestor
    // of their current tip anymore. Go back enough to fix that.
    state->pindexLastCommonBlock = LastCommonAncestor(state->pindexLastCommonBlock, state->pindexBestKnownBlock);
    if (state->pindexLastCommonBlock == state->pindexBestKnownBlock)
        return;

    std::vector<CBlockIndex*> vToFetch;
    CBlockIndex *pindexWalk = state->pindexLastCommonBlock;
    // Never fetch further than the best block we know the peer has, or more than BLOCK_DOWNLOAD_WINDOW + 1 beyond the last
    // linked block we have in common with this peer. The +1 is so we can detect stalling, namely if we would be able to
    // download that next block if the window were 1 larger.
    int nWindowEnd = state->pindexLastCommonBlock->nHeight + BLOCK_DOWNLOAD_WINDOW;
    int nMaxHeight = std::min<int>(state->pindexBestKnownBlock->nHeight, nWindowEnd + 1);
    NodeId waitingfor = -1;
    while (pindexWalk->nHeight < nMaxHeight) {
        // Read up to 128 (or more, if more blocks than that are needed) successors of pindexWalk (towards
        // pindexBestKnownBlock) into vToFetch. We fetch 128, because CBlockIndex::GetAncestor may be as expensive
        // as iterating over ~100 CBlockIndex* entries anyway.
        int nToFetch = std::min(nMaxHeight - pindexWalk->nHeight, std::max<int>(count - vBlocks.size(), 128));
        vToFetch.resize(nToFetch);
        pindexWalk = state->pindexBestKnownBlock->GetAncestor(pindexWalk->nHeight + nToFetch);
        vToFetch[nToFetch - 1] = pindexWalk;
        for (unsigned int i = nToFetch - 1; i > 0; i--) {
            vToFetch[i - 1] = vToFetch[i]->pprev;
        }

        // Iterate over those blocks in vToFetch (in forward direction), adding the ones that
        // are not yet downloaded and not in flight to vBlocks. In the mean time, update
        // pindexLastCommonBlock as long as all ancestors are already downloaded.
        BOOST_FOREACH(CBlockIndex* pindex, vToFetch) {
            if (pindex->nStatus & BLOCK_HAVE_DATA) {
                if (pindex->nChainTx)
                    state->pindexLastCommonBlock = pindex;
            } else if (mapBlocksInFlight.count(pindex->GetBlockHash()) == 0) {
                // The block is not already downloaded, and not yet in flight.
                if (pindex->nHeight > nWindowEnd) {
                    // We reached the end of the window.
                    if (vBlocks.size() == 0 && waitingfor != nodeid) {
                        // We aren't able to fetch anything, but we would be if the download window was one larger.
                        nodeStaller = waitingfor;
                    }
                    return;
                }
                vBlocks.push_back(pindex);
                if (vBlocks.size() == count) {
                    return;
                }
            } else if (waitingfor == -1) {
                // This is the first already-in-flight block.
                waitingfor = mapBlocksInFlight[pindex->GetBlockHash()].first;
            }
        }
    }
}

} // anon namespace

bool GetNodeStateStats(NodeId nodeid, CNodeStateStats &stats) {
    LOCK(cs_main);
    CNodeState *state = State(nodeid);
    if (state == NULL)
        return false;
    stats.nMisbehavior = state->nMisbehavior;
    stats.nSyncHeight = state->pindexBestKnownBlock ? state->pindexBestKnownBlock->nHeight : -1;
    stats.nCommonHeight = state->pindexLastCommonBlock ? state->pindexLastCommonBlock->nHeight : -1;
    BOOST_FOREACH(const QueuedBlock& queue, state->vBlocksInFlight) {
        if (queue.pindex)
            stats.vHeightInFlight.push_back(queue.pindex->nHeight);
    }
    return true;
}

void RegisterNodeSignals(CNodeSignals& nodeSignals)
{
    nodeSignals.GetHeight.connect(&GetHeight);
    nodeSignals.ProcessMessages.connect(&ProcessMessages);
    nodeSignals.SendMessages.connect(&SendMessages);
    nodeSignals.InitializeNode.connect(&InitializeNode);
    nodeSignals.FinalizeNode.connect(&FinalizeNode);
}

void UnregisterNodeSignals(CNodeSignals& nodeSignals)
{
    nodeSignals.GetHeight.disconnect(&GetHeight);
    nodeSignals.ProcessMessages.disconnect(&ProcessMessages);
    nodeSignals.SendMessages.disconnect(&SendMessages);
    nodeSignals.InitializeNode.disconnect(&InitializeNode);
    nodeSignals.FinalizeNode.disconnect(&FinalizeNode);
}

CBlockIndex* FindForkInGlobalIndex(const CChain& chain, const CBlockLocator& locator)
{
    // Find the first block the caller has in the main chain
    BOOST_FOREACH(const uint256& hash, locator.vHave) {
        BlockMap::iterator mi = mapBlockIndex.find(hash);
        if (mi != mapBlockIndex.end())
        {
            CBlockIndex* pindex = (*mi).second;
            if (chain.Contains(pindex))
                return pindex;
        }
    }
    return chain.Genesis();
}

CCoinsViewCache *pcoinsTip = NULL;
CBlockTreeDB *pblocktree = NULL;

//////////////////////////////////////////////////////////////////////////////
//
// mapOrphanTransactions
//

bool AddOrphanTx(const CTransaction& tx, NodeId peer)
{
    uint256 hash = tx.GetHash();
    if (mapOrphanTransactions.count(hash))
        return false;

    // Ignore big transactions, to avoid a
    // send-big-orphans memory exhaustion attack. If a peer has a legitimate
    // large transaction with a missing parent then we assume
    // it will rebroadcast it later, after the parent transaction(s)
    // have been mined or received.
    // 10,000 orphans, each of which is at most 5,000 bytes big is
    // at most 500 megabytes of orphans:
    unsigned int sz = tx.GetSerializeSize(SER_NETWORK, CTransaction::CURRENT_VERSION);
    if (sz > 5000)
    {
        LogPrint("mempool", "ignoring large orphan tx (size: %u, hash: %s)\n", sz, hash.ToString());
        return false;
    }

    mapOrphanTransactions[hash].tx = tx;
    mapOrphanTransactions[hash].fromPeer = peer;
    BOOST_FOREACH(const CTxIn& txin, tx.vin)
        mapOrphanTransactionsByPrev[txin.prevout.hash].insert(hash);

    LogPrint("mempool", "stored orphan tx %s (mapsz %u prevsz %u)\n", hash.ToString(),
             mapOrphanTransactions.size(), mapOrphanTransactionsByPrev.size());
    return true;
}

void static EraseOrphanTx(uint256 hash)
{
    map<uint256, COrphanTx>::iterator it = mapOrphanTransactions.find(hash);
    if (it == mapOrphanTransactions.end())
        return;
    BOOST_FOREACH(const CTxIn& txin, it->second.tx.vin)
    {
        map<uint256, set<uint256> >::iterator itPrev = mapOrphanTransactionsByPrev.find(txin.prevout.hash);
        if (itPrev == mapOrphanTransactionsByPrev.end())
            continue;
        itPrev->second.erase(hash);
        if (itPrev->second.empty())
            mapOrphanTransactionsByPrev.erase(itPrev);
    }
    mapOrphanTransactions.erase(it);
}

void EraseOrphansFor(NodeId peer)
{
    int nErased = 0;
    map<uint256, COrphanTx>::iterator iter = mapOrphanTransactions.begin();
    while (iter != mapOrphanTransactions.end())
    {
        map<uint256, COrphanTx>::iterator maybeErase = iter++; // increment to avoid iterator becoming invalid
        if (maybeErase->second.fromPeer == peer)
        {
            EraseOrphanTx(maybeErase->second.tx.GetHash());
            ++nErased;
        }
    }
    if (nErased > 0) LogPrint("mempool", "Erased %d orphan tx from peer %d\n", nErased, peer);
}


unsigned int LimitOrphanTxSize(unsigned int nMaxOrphans)
{
    unsigned int nEvicted = 0;
    while (mapOrphanTransactions.size() > nMaxOrphans)
    {
        // Evict a random orphan:
        uint256 randomhash = GetRandHash();
        if (cclGlobals->simulation.get() != NULL) {
            randomhash = cclGlobals->GetDetRandHash(); // deterministic random
        }
        map<uint256, COrphanTx>::iterator it = mapOrphanTransactions.lower_bound(randomhash);
        if (it == mapOrphanTransactions.end())
            it = mapOrphanTransactions.begin();
        EraseOrphanTx(it->first);
        ++nEvicted;
    }
    return nEvicted;
}







bool IsStandardTx(const CTransaction& tx, string& reason)
{
    AssertLockHeld(cs_main);
    if (tx.nVersion > CTransaction::CURRENT_VERSION || tx.nVersion < 1) {
        reason = "version";
        return false;
    }

    // Treat non-final transactions as non-standard to prevent a specific type
    // of double-spend attack, as well as DoS attacks. (if the transaction
    // can't be mined, the attacker isn't expending resources broadcasting it)
    // Basically we don't want to propagate transactions that can't be included in
    // the next block.
    //
    // However, IsFinalTx() is confusing... Without arguments, it uses
    // chainActive.Height() to evaluate nLockTime; when a block is accepted, chainActive.Height()
    // is set to the value of nHeight in the block. However, when IsFinalTx()
    // is called within CBlock::AcceptBlock(), the height of the block *being*
    // evaluated is what is used. Thus if we want to know if a transaction can
    // be part of the *next* block, we need to call IsFinalTx() with one more
    // than chainActive.Height().
    //
    // Timestamps on the other hand don't get any special treatment, because we
    // can't know what timestamp the next block will have, and there aren't
    // timestamp applications where it matters.
    if (!IsFinalTx(tx, chainActive.Height() + 1)) {
        reason = "non-final";
        return false;
    }

    // Extremely large transactions with lots of inputs can cost the network
    // almost as much to process as they cost the sender in fees, because
    // computing signature hashes is O(ninputs*txsize). Limiting transactions
    // to MAX_STANDARD_TX_SIZE mitigates CPU exhaustion attacks.
    unsigned int sz = tx.GetSerializeSize(SER_NETWORK, CTransaction::CURRENT_VERSION);
    if (sz >= MAX_STANDARD_TX_SIZE) {
        reason = "tx-size";
        return false;
    }

    BOOST_FOREACH(const CTxIn& txin, tx.vin)
    {
        // Biggest 'standard' txin is a 15-of-15 P2SH multisig with compressed
        // keys. (remember the 520 byte limit on redeemScript size) That works
        // out to a (15*(33+1))+3=513 byte redeemScript, 513+1+15*(73+1)+3=1627
        // bytes of scriptSig, which we round off to 1650 bytes for some minor
        // future-proofing. That's also enough to spend a 20-of-20
        // CHECKMULTISIG scriptPubKey, though such a scriptPubKey is not
        // considered standard)
        if (txin.scriptSig.size() > 1650) {
            reason = "scriptsig-size";
            return false;
        }
        if (!txin.scriptSig.IsPushOnly()) {
            reason = "scriptsig-not-pushonly";
            return false;
        }
    }

    unsigned int nDataOut = 0;
    txnouttype whichType;
    BOOST_FOREACH(const CTxOut& txout, tx.vout) {
        if (!::IsStandard(txout.scriptPubKey, whichType)) {
            reason = "scriptpubkey";
            return false;
        }

        if (whichType == TX_NULL_DATA)
            nDataOut++;
        else if ((whichType == TX_MULTISIG) && (!fIsBareMultisigStd)) {
            reason = "bare-multisig";
            return false;
        } else if (txout.IsDust(::minRelayTxFee)) {
            reason = "dust";
            return false;
        }
    }

    // only one OP_RETURN txout is permitted
    if (nDataOut > 1) {
        reason = "multi-op-return";
        return false;
    }

    return true;
}

bool IsFinalTx(const CTransaction &tx, int nBlockHeight, int64_t nBlockTime)
{
    AssertLockHeld(cs_main);
    // Time based nLockTime implemented in 0.1.6
    if (tx.nLockTime == 0)
        return true;
    if (nBlockHeight == 0)
        nBlockHeight = chainActive.Height();
    if (nBlockTime == 0)
        nBlockTime = GetAdjustedTime();
    if ((int64_t)tx.nLockTime < ((int64_t)tx.nLockTime < LOCKTIME_THRESHOLD ? (int64_t)nBlockHeight : nBlockTime))
        return true;
    BOOST_FOREACH(const CTxIn& txin, tx.vin)
        if (!txin.IsFinal())
            return false;
    return true;
}

//
// Check transaction inputs to mitigate two
// potential denial-of-service attacks:
//
// 1. scriptSigs with extra data stuffed into them,
//    not consumed by scriptPubKey (or P2SH script)
// 2. P2SH scripts with a crazy number of expensive
//    CHECKSIG/CHECKMULTISIG operations
//
bool AreInputsStandard(const CTransaction& tx, const CCoinsViewCache& mapInputs)
{
    if (tx.IsCoinBase())
        return true; // Coinbases don't use vin normally

    for (unsigned int i = 0; i < tx.vin.size(); i++)
    {
        const CTxOut& prev = mapInputs.GetOutputFor(tx.vin[i]);

        vector<vector<unsigned char> > vSolutions;
        txnouttype whichType;
        // get the scriptPubKey corresponding to this input:
        const CScript& prevScript = prev.scriptPubKey;
        if (!Solver(prevScript, whichType, vSolutions))
            return false;
        int nArgsExpected = ScriptSigArgsExpected(whichType, vSolutions);
        if (nArgsExpected < 0)
            return false;

        // Transactions with extra stuff in their scriptSigs are
        // non-standard. Note that this EvalScript() call will
        // be quick, because if there are any operations
        // beside "push data" in the scriptSig
        // IsStandard() will have already returned false
        // and this method isn't called.
        vector<vector<unsigned char> > stack;
        if (!EvalScript(stack, tx.vin[i].scriptSig, false, BaseSignatureChecker()))
            return false;

        if (whichType == TX_SCRIPTHASH)
        {
            if (stack.empty())
                return false;
            CScript subscript(stack.back().begin(), stack.back().end());
            vector<vector<unsigned char> > vSolutions2;
            txnouttype whichType2;
            if (Solver(subscript, whichType2, vSolutions2))
            {
                int tmpExpected = ScriptSigArgsExpected(whichType2, vSolutions2);
                if (tmpExpected < 0)
                    return false;
                nArgsExpected += tmpExpected;
            }
            else
            {
                // Any other Script with less than 15 sigops OK:
                unsigned int sigops = subscript.GetSigOpCount(true);
                // ... extra data left on the stack after execution is OK, too:
                return (sigops <= MAX_P2SH_SIGOPS);
            }
        }

        if (stack.size() != (unsigned int)nArgsExpected)
            return false;
    }

    return true;
}

unsigned int GetLegacySigOpCount(const CTransaction& tx)
{
    unsigned int nSigOps = 0;
    BOOST_FOREACH(const CTxIn& txin, tx.vin)
    {
        nSigOps += txin.scriptSig.GetSigOpCount(false);
    }
    BOOST_FOREACH(const CTxOut& txout, tx.vout)
    {
        nSigOps += txout.scriptPubKey.GetSigOpCount(false);
    }
    return nSigOps;
}

unsigned int GetP2SHSigOpCount(const CTransaction& tx, const CCoinsViewCache& inputs)
{
    if (tx.IsCoinBase())
        return 0;

    unsigned int nSigOps = 0;
    for (unsigned int i = 0; i < tx.vin.size(); i++)
    {
        const CTxOut &prevout = inputs.GetOutputFor(tx.vin[i]);
        if (prevout.scriptPubKey.IsPayToScriptHash())
            nSigOps += prevout.scriptPubKey.GetSigOpCount(tx.vin[i].scriptSig);
    }
    return nSigOps;
}








bool CheckTransaction(const CTransaction& tx, CValidationState &state)
{
    // Basic checks that don't depend on any context
    if (tx.vin.empty())
        return state.DoS(10, error("CheckTransaction() : vin empty"),
                         REJECT_INVALID, "bad-txns-vin-empty");
    if (tx.vout.empty())
        return state.DoS(10, error("CheckTransaction() : vout empty"),
                         REJECT_INVALID, "bad-txns-vout-empty");
    // Size limits
    if (::GetSerializeSize(tx, SER_NETWORK, PROTOCOL_VERSION) > MAX_BLOCK_SIZE)
        return state.DoS(100, error("CheckTransaction() : size limits failed"),
                         REJECT_INVALID, "bad-txns-oversize");

    // Check for negative or overflow output values
    CAmount nValueOut = 0;
    BOOST_FOREACH(const CTxOut& txout, tx.vout)
    {
        if (txout.nValue < 0)
            return state.DoS(100, error("CheckTransaction() : txout.nValue negative"),
                             REJECT_INVALID, "bad-txns-vout-negative");
        if (txout.nValue > MAX_MONEY)
            return state.DoS(100, error("CheckTransaction() : txout.nValue too high"),
                             REJECT_INVALID, "bad-txns-vout-toolarge");
        nValueOut += txout.nValue;
        if (!MoneyRange(nValueOut))
            return state.DoS(100, error("CheckTransaction() : txout total out of range"),
                             REJECT_INVALID, "bad-txns-txouttotal-toolarge");
    }

    // Check for duplicate inputs
    set<COutPoint> vInOutPoints;
    BOOST_FOREACH(const CTxIn& txin, tx.vin)
    {
        if (vInOutPoints.count(txin.prevout))
            return state.DoS(100, error("CheckTransaction() : duplicate inputs"),
                             REJECT_INVALID, "bad-txns-inputs-duplicate");
        vInOutPoints.insert(txin.prevout);
    }

    if (tx.IsCoinBase())
    {
        if (tx.vin[0].scriptSig.size() < 2 || tx.vin[0].scriptSig.size() > 100)
            return state.DoS(100, error("CheckTransaction() : coinbase script size"),
                             REJECT_INVALID, "bad-cb-length");
    }
    else
    {
        BOOST_FOREACH(const CTxIn& txin, tx.vin)
            if (txin.prevout.IsNull())
                return state.DoS(10, error("CheckTransaction() : prevout is null"),
                                 REJECT_INVALID, "bad-txns-prevout-null");
    }

    return true;
}

CAmount GetMinRelayFee(const CTransaction& tx, unsigned int nBytes, bool fAllowFree)
{
    {
        LOCK(mempool.cs);
        uint256 hash = tx.GetHash();
        double dPriorityDelta = 0;
        CAmount nFeeDelta = 0;
        mempool.ApplyDeltas(hash, dPriorityDelta, nFeeDelta);
        if (dPriorityDelta > 0 || nFeeDelta > 0)
            return 0;
    }

    CAmount nMinFee = ::minRelayTxFee.GetFee(nBytes);

    if (fAllowFree)
    {
        // There is a free transaction area in blocks created by most miners,
        // * If we are relaying we allow transactions up to DEFAULT_BLOCK_PRIORITY_SIZE - 1000
        //   to be considered to fall into this category. We don't want to encourage sending
        //   multiple transactions instead of one big transaction to avoid fees.
        if (nBytes < (DEFAULT_BLOCK_PRIORITY_SIZE - 1000))
            nMinFee = 0;
    }

    if (!MoneyRange(nMinFee))
        nMinFee = MAX_MONEY;
    return nMinFee;
}


bool AcceptToMemoryPool(CTxMemPool& pool, CValidationState &state, const CTransaction &tx, bool fLimitFree,
                        bool* pfMissingInputs, bool fRejectInsaneFee)
{
    AssertLockHeld(cs_main);
    if (pfMissingInputs)
        *pfMissingInputs = false;

    if (!CheckTransaction(tx, state))
        return error("AcceptToMemoryPool: : CheckTransaction failed");

    // Coinbase is only valid in a block, not as a loose transaction
    if (tx.IsCoinBase())
        return state.DoS(100, error("AcceptToMemoryPool: : coinbase as individual tx"),
                         REJECT_INVALID, "coinbase");

    // Rather not work on nonstandard transactions (unless -testnet/-regtest)
    string reason;
    if (Params().RequireStandard() && !IsStandardTx(tx, reason))
        return state.DoS(0,
                         error("AcceptToMemoryPool : nonstandard transaction: %s", reason),
                         REJECT_NONSTANDARD, reason);

    // is it already in the memory pool?
    uint256 hash = tx.GetHash();
    if (pool.exists(hash))
        return false;

    // Check for conflicts with in-memory transactions
    {
    LOCK(pool.cs); // protect pool.mapNextTx
    for (unsigned int i = 0; i < tx.vin.size(); i++)
    {
        COutPoint outpoint = tx.vin[i].prevout;
        if (pool.mapNextTx.count(outpoint))
        {
            // Disable replacement feature for now
            return false;
        }
    }
    }

    {
        CCoinsView dummy;
        CCoinsViewCache view(&dummy);

        CAmount nValueIn = 0;
        {
        LOCK(pool.cs);
        CCoinsViewMemPool viewMemPool(pcoinsTip, pool);
        view.SetBackend(viewMemPool);

        // do we already have it?
        if (view.HaveCoins(hash))
            return false;

        // do all inputs exist?
        // Note that this does not check for the presence of actual outputs (see the next check for that),
        // only helps filling in pfMissingInputs (to determine missing vs spent).
        BOOST_FOREACH(const CTxIn txin, tx.vin) {
            if (!view.HaveCoins(txin.prevout.hash)) {
                if (pfMissingInputs)
                    *pfMissingInputs = true;
                return false;
            }
        }

        // are the actual inputs available?
        if (!view.HaveInputs(tx))
            return state.Invalid(error("AcceptToMemoryPool : inputs already spent"),
                                 REJECT_DUPLICATE, "bad-txns-inputs-spent");

        // Bring the best block into scope
        view.GetBestBlock();

        nValueIn = view.GetValueIn(tx);

        // we have all inputs cached now, so switch back to dummy, so we don't need to keep lock on mempool
        view.SetBackend(dummy);
        }

        // Check for non-standard pay-to-script-hash in inputs
        if (Params().RequireStandard() && !AreInputsStandard(tx, view))
            return error("AcceptToMemoryPool: : nonstandard transaction input");

        // Check that the transaction doesn't have an excessive number of
        // sigops, making it impossible to mine. Since the coinbase transaction
        // itself can contain sigops MAX_TX_SIGOPS is less than
        // MAX_BLOCK_SIGOPS; we still consider this an invalid rather than
        // merely non-standard transaction.
        unsigned int nSigOps = GetLegacySigOpCount(tx);
        nSigOps += GetP2SHSigOpCount(tx, view);
        if (nSigOps > MAX_TX_SIGOPS)
            return state.DoS(0,
                             error("AcceptToMemoryPool : too many sigops %s, %d > %d",
                                   hash.ToString(), nSigOps, MAX_TX_SIGOPS),
                             REJECT_NONSTANDARD, "bad-txns-too-many-sigops");

        CAmount nValueOut = tx.GetValueOut();
        CAmount nFees = nValueIn-nValueOut;
        double dPriority = view.GetPriority(tx, chainActive.Height());

        CTxMemPoolEntry entry(tx, nFees, GetTime(), dPriority, chainActive.Height());
        unsigned int nSize = entry.GetTxSize();

        // Don't accept it if it can't get into a block
        CAmount txMinFee = GetMinRelayFee(tx, nSize, true);
        if (fLimitFree && nFees < txMinFee)
            return state.DoS(0, error("AcceptToMemoryPool : not enough fees %s, %d < %d",
                                      hash.ToString(), nFees, txMinFee),
                             REJECT_INSUFFICIENTFEE, "insufficient fee");

        // Continuously rate-limit free (really, very-low-fee)transactions
        // This mitigates 'penny-flooding' -- sending thousands of free transactions just to
        // be annoying or make others' transactions take longer to confirm.
        if (fLimitFree && nFees < ::minRelayTxFee.GetFee(nSize))
        {
            static CCriticalSection csFreeLimiter;
            static double dFreeCount;
            static int64_t nLastTime;
            int64_t nNow = GetTime();

            LOCK(csFreeLimiter);

            // Use an exponentially decaying ~10-minute window:
            dFreeCount *= pow(1.0 - 1.0/600.0, (double)(nNow - nLastTime));
            nLastTime = nNow;
            // -limitfreerelay unit is thousand-bytes-per-minute
            // At default rate it would take over a month to fill 1GB
            if (dFreeCount >= GetArg("-limitfreerelay", 15)*10*1000)
                return state.DoS(0, error("AcceptToMemoryPool : free transaction rejected by rate limiter"),
                                 REJECT_INSUFFICIENTFEE, "insufficient priority");
            LogPrint("mempool", "Rate limit dFreeCount: %g => %g\n", dFreeCount, dFreeCount+nSize);
            dFreeCount += nSize;
        }

        if (fRejectInsaneFee && nFees > ::minRelayTxFee.GetFee(nSize) * 10000)
            return error("AcceptToMemoryPool: : insane fees %s, %d > %d",
                         hash.ToString(),
                         nFees, ::minRelayTxFee.GetFee(nSize) * 10000);

        // Check against previous transactions
        // This is done last to help prevent CPU exhaustion denial-of-service attacks.
        if (!CheckInputs(tx, state, view, true, STANDARD_SCRIPT_VERIFY_FLAGS, true))
        {
            return error("AcceptToMemoryPool: : ConnectInputs failed %s", hash.ToString());
        }
        // Store transaction in memory
        pool.addUnchecked(hash, entry);
    }

    SyncWithWallets(tx, NULL);

    return true;
}

// Return transaction in tx, and if it was found inside a block, its hash is placed in hashBlock
bool GetTransaction(const uint256 &hash, CTransaction &txOut, uint256 &hashBlock, bool fAllowSlow)
{
    CBlockIndex *pindexSlow = NULL;
    {
        LOCK(cs_main);
        {
            if (mempool.lookup(hash, txOut))
            {
                return true;
            }
        }

        if (fTxIndex) {
            CDiskTxPos postx;
            if (pblocktree->ReadTxIndex(hash, postx)) {
                CAutoFile file(OpenBlockFile(postx, true), SER_DISK, CLIENT_VERSION);
                CBlockHeader header;
                try {
                    file >> header;
                    fseek(file.Get(), postx.nTxOffset, SEEK_CUR);
                    file >> txOut;
                } catch (std::exception &e) {
                    return error("%s : Deserialize or I/O error - %s", __func__, e.what());
                }
                hashBlock = header.GetHash();
                if (txOut.GetHash() != hash)
                    return error("%s : txid mismatch", __func__);
                return true;
            }
        }

        if (fAllowSlow) { // use coin database to locate block that contains transaction, and scan it
            int nHeight = -1;
            {
                CCoinsViewCache &view = *pcoinsTip;
                const CCoins* coins = view.AccessCoins(hash);
                if (coins)
                    nHeight = coins->nHeight;
            }
            if (nHeight > 0)
                pindexSlow = chainActive[nHeight];
        }
    }

    if (pindexSlow) {
        CBlock block;
        if (ReadBlockFromDisk(block, pindexSlow)) {
            BOOST_FOREACH(const CTransaction &tx, block.vtx) {
                if (tx.GetHash() == hash) {
                    txOut = tx;
                    hashBlock = pindexSlow->GetBlockHash();
                    return true;
                }
            }
        }
    }

    return false;
}






//////////////////////////////////////////////////////////////////////////////
//
// CBlock and CBlockIndex
//

bool WriteBlockToDisk(CBlock& block, CDiskBlockPos& pos)
{
    // Open history file to append
    CAutoFile fileout(OpenBlockFile(pos), SER_DISK, CLIENT_VERSION);
    if (fileout.IsNull())
        return error("WriteBlockToDisk : OpenBlockFile failed");

    // Write index header
    unsigned int nSize = fileout.GetSerializeSize(block);
    fileout << FLATDATA(Params().MessageStart()) << nSize;

    // Write block
    long fileOutPos = ftell(fileout.Get());
    if (fileOutPos < 0)
        return error("WriteBlockToDisk : ftell failed");
    pos.nPos = (unsigned int)fileOutPos;
    fileout << block;

    // Flush stdio buffers and commit to disk before returning
    fflush(fileout.Get());
    if (!IsInitialBlockDownload())
        FileCommit(fileout.Get());

    return true;
}

bool ReadBlockFromDisk(CBlock& block, const CDiskBlockPos& pos)
{
    block.SetNull();

    // Open history file to read
    CAutoFile filein(OpenBlockFile(pos, true), SER_DISK, CLIENT_VERSION);
    if (filein.IsNull())
        return error("ReadBlockFromDisk : OpenBlockFile failed");

    // Read block
    try {
        filein >> block;
    }
    catch (std::exception &e) {
        return error("%s : Deserialize or I/O error - %s", __func__, e.what());
    }

    // Check the header
    if (!CheckProofOfWork(block.GetHash(), block.nBits))
        return error("ReadBlockFromDisk : Errors in block header");

    return true;
}

bool ReadBlockFromDisk(CBlock& block, const CBlockIndex* pindex)
{
    if (!ReadBlockFromDisk(block, pindex->GetBlockPos()))
        return false;
    if (block.GetHash() != pindex->GetBlockHash())
        return error("ReadBlockFromDisk(CBlock&, CBlockIndex*) : GetHash() doesn't match index");
    return true;
}

CAmount GetBlockValue(int nHeight, const CAmount& nFees)
{
    int64_t nSubsidy = 50 * COIN;
    int halvings = nHeight / Params().SubsidyHalvingInterval();

    // Force block reward to zero when right shift is undefined.
    if (halvings >= 64)
        return nFees;

    // Subsidy is cut in half every 210,000 blocks which will occur approximately every 4 years.
    nSubsidy >>= halvings;

    return nSubsidy + nFees;
}

bool IsInitialBlockDownload()
{
    LOCK(cs_main);
    if (fImporting || fReindex || chainActive.Height() < Checkpoints::GetTotalBlocksEstimate())
        return true;
    static int64_t nLastUpdate;
    static CBlockIndex* pindexLastBest;
    if (chainActive.Tip() != pindexLastBest)
    {
        pindexLastBest = chainActive.Tip();
        nLastUpdate = GetTime();
    }
    return (GetTime() - nLastUpdate < 10 &&
            chainActive.Tip()->GetBlockTime() < GetTime() - 24 * 60 * 60);
}

bool fLargeWorkForkFound = false;
bool fLargeWorkInvalidChainFound = false;
CBlockIndex *pindexBestForkTip = NULL, *pindexBestForkBase = NULL;

void CheckForkWarningConditions()
{
    AssertLockHeld(cs_main);
    // Before we get past initial download, we cannot reliably alert about forks
    // (we assume we don't get stuck on a fork before the last checkpoint)
    if (IsInitialBlockDownload())
        return;

    // If our best fork is no longer within 72 blocks (+/- 12 hours if no one mines it)
    // of our head, drop it
    if (pindexBestForkTip && chainActive.Height() - pindexBestForkTip->nHeight >= 72)
        pindexBestForkTip = NULL;

    if (pindexBestForkTip || (pindexBestInvalid && pindexBestInvalid->nChainWork > chainActive.Tip()->nChainWork + (chainActive.Tip()->GetBlockWork() * 6)))
    {
        if (!fLargeWorkForkFound)
        {
            std::string warning = std::string("'Warning: Large-work fork detected, forking after block ") +
                pindexBestForkBase->phashBlock->ToString() + std::string("'");
            CAlert::Notify(warning, true);
        }
        if (pindexBestForkTip)
        {
            LogPrintf("CheckForkWarningConditions: Warning: Large valid fork found\n  forking the chain at height %d (%s)\n  lasting to height %d (%s).\nChain state database corruption likely.\n",
                   pindexBestForkBase->nHeight, pindexBestForkBase->phashBlock->ToString(),
                   pindexBestForkTip->nHeight, pindexBestForkTip->phashBlock->ToString());
            fLargeWorkForkFound = true;
        }
        else
        {
            LogPrintf("CheckForkWarningConditions: Warning: Found invalid chain at least ~6 blocks longer than our best chain.\nChain state database corruption likely.\n");
            fLargeWorkInvalidChainFound = true;
        }
    }
    else
    {
        fLargeWorkForkFound = false;
        fLargeWorkInvalidChainFound = false;
    }
}

void CheckForkWarningConditionsOnNewFork(CBlockIndex* pindexNewForkTip)
{
    AssertLockHeld(cs_main);
    // If we are on a fork that is sufficiently large, set a warning flag
    CBlockIndex* pfork = pindexNewForkTip;
    CBlockIndex* plonger = chainActive.Tip();
    while (pfork && pfork != plonger)
    {
        while (plonger && plonger->nHeight > pfork->nHeight)
            plonger = plonger->pprev;
        if (pfork == plonger)
            break;
        pfork = pfork->pprev;
    }

    // We define a condition which we should warn the user about as a fork of at least 7 blocks
    // who's tip is within 72 blocks (+/- 12 hours if no one mines it) of ours
    // We use 7 blocks rather arbitrarily as it represents just under 10% of sustained network
    // hash rate operating on the fork.
    // or a chain that is entirely longer than ours and invalid (note that this should be detected by both)
    // We define it this way because it allows us to only store the highest fork tip (+ base) which meets
    // the 7-block condition and from this always have the most-likely-to-cause-warning fork
    if (pfork && (!pindexBestForkTip || (pindexBestForkTip && pindexNewForkTip->nHeight > pindexBestForkTip->nHeight)) &&
            pindexNewForkTip->nChainWork - pfork->nChainWork > (pfork->GetBlockWork() * 7) &&
            chainActive.Height() - pindexNewForkTip->nHeight < 72)
    {
        pindexBestForkTip = pindexNewForkTip;
        pindexBestForkBase = pfork;
    }

    CheckForkWarningConditions();
}

// Requires cs_main.
void Misbehaving(NodeId pnode, int howmuch)
{
    if (howmuch == 0)
        return;

    CNodeState *state = State(pnode);
    if (state == NULL)
        return;

    state->nMisbehavior += howmuch;
    int banscore = GetArg("-banscore", 100);
    if (state->nMisbehavior >= banscore && state->nMisbehavior - howmuch < banscore)
    {
        LogPrintf("Misbehaving: %s (%d -> %d) BAN THRESHOLD EXCEEDED\n", state->name, state->nMisbehavior-howmuch, state->nMisbehavior);
        state->fShouldBan = true;
    } else
        LogPrintf("Misbehaving: %s (%d -> %d)\n", state->name, state->nMisbehavior-howmuch, state->nMisbehavior);
}

void static InvalidChainFound(CBlockIndex* pindexNew)
{
    if (!pindexBestInvalid || pindexNew->nChainWork > pindexBestInvalid->nChainWork)
        pindexBestInvalid = pindexNew;

    LogPrintf("InvalidChainFound: invalid block=%s  height=%d  log2_work=%.8g  date=%s\n",
      pindexNew->GetBlockHash().ToString(), pindexNew->nHeight,
      log(pindexNew->nChainWork.getdouble())/log(2.0), DateTimeStrFormat("%Y-%m-%d %H:%M:%S",
      pindexNew->GetBlockTime()));
    LogPrintf("InvalidChainFound:  current best=%s  height=%d  log2_work=%.8g  date=%s\n",
      chainActive.Tip()->GetBlockHash().ToString(), chainActive.Height(), log(chainActive.Tip()->nChainWork.getdouble())/log(2.0),
      DateTimeStrFormat("%Y-%m-%d %H:%M:%S", chainActive.Tip()->GetBlockTime()));
    CheckForkWarningConditions();
}

void static InvalidBlockFound(CBlockIndex *pindex, const CValidationState &state) {
    int nDoS = 0;
    if (state.IsInvalid(nDoS)) {
        std::map<uint256, NodeId>::iterator it = mapBlockSource.find(pindex->GetBlockHash());
        if (it != mapBlockSource.end() && State(it->second)) {
            CBlockReject reject = {state.GetRejectCode(), state.GetRejectReason(), pindex->GetBlockHash()};
            State(it->second)->rejects.push_back(reject);
            if (nDoS > 0)
                Misbehaving(it->second, nDoS);
        }
    }
    if (!state.CorruptionPossible()) {
        pindex->nStatus |= BLOCK_FAILED_VALID;
        pblocktree->WriteBlockIndex(CDiskBlockIndex(pindex));
        setBlockIndexCandidates.erase(pindex);
        InvalidChainFound(pindex);
    }
}

void UpdateCoins(const CTransaction& tx, CValidationState &state, CCoinsViewCache &inputs, CTxUndo &txundo, int nHeight)
{
    // mark inputs spent
    if (!tx.IsCoinBase()) {
        txundo.vprevout.reserve(tx.vin.size());
        BOOST_FOREACH(const CTxIn &txin, tx.vin) {
            txundo.vprevout.push_back(CTxInUndo());
            bool ret = inputs.ModifyCoins(txin.prevout.hash)->Spend(txin.prevout, txundo.vprevout.back());
            assert(ret);
        }
    }

    // add outputs
    inputs.ModifyCoins(tx.GetHash())->FromTx(tx, nHeight);
}

bool CScriptCheck::operator()() const {
    const CScript &scriptSig = ptxTo->vin[nIn].scriptSig;
    if (!VerifyScript(scriptSig, scriptPubKey, nFlags, CachingSignatureChecker(*ptxTo, nIn, cacheStore)))
        return error("CScriptCheck() : %s:%d VerifySignature failed", ptxTo->GetHash().ToString(), nIn);
    return true;
}

bool CheckInputs(const CTransaction& tx, CValidationState &state, const CCoinsViewCache &inputs, bool fScriptChecks, unsigned int flags, bool cacheStore, std::vector<CScriptCheck> *pvChecks)
{
    if (!tx.IsCoinBase())
    {
        if (pvChecks)
            pvChecks->reserve(tx.vin.size());

        // This doesn't trigger the DoS code on purpose; if it did, it would make it easier
        // for an attacker to attempt to split the network.
        if (!inputs.HaveInputs(tx))
            return state.Invalid(error("CheckInputs() : %s inputs unavailable", tx.GetHash().ToString()));

        // While checking, GetBestBlock() refers to the parent block.
        // This is also true for mempool checks.
        CBlockIndex *pindexPrev = mapBlockIndex.find(inputs.GetBestBlock())->second;
        int nSpendHeight = pindexPrev->nHeight + 1;
        CAmount nValueIn = 0;
        CAmount nFees = 0;
        for (unsigned int i = 0; i < tx.vin.size(); i++)
        {
            const COutPoint &prevout = tx.vin[i].prevout;
            const CCoins *coins = inputs.AccessCoins(prevout.hash);
            assert(coins);

            // If prev is coinbase, check that it's matured
            if (coins->IsCoinBase()) {
                if (nSpendHeight - coins->nHeight < COINBASE_MATURITY)
                    return state.Invalid(
                        error("CheckInputs() : tried to spend coinbase at depth %d", nSpendHeight - coins->nHeight),
                        REJECT_INVALID, "bad-txns-premature-spend-of-coinbase");
            }

            // Check for negative or overflow input values
            nValueIn += coins->vout[prevout.n].nValue;
            if (!MoneyRange(coins->vout[prevout.n].nValue) || !MoneyRange(nValueIn))
                return state.DoS(100, error("CheckInputs() : txin values out of range"),
                                 REJECT_INVALID, "bad-txns-inputvalues-outofrange");

        }

        if (nValueIn < tx.GetValueOut())
            return state.DoS(100, error("CheckInputs() : %s value in (%s) < value out (%s)",
                                        tx.GetHash().ToString(), FormatMoney(nValueIn), FormatMoney(tx.GetValueOut())),
                             REJECT_INVALID, "bad-txns-in-belowout");

        // Tally transaction fees
        CAmount nTxFee = nValueIn - tx.GetValueOut();
        if (nTxFee < 0)
            return state.DoS(100, error("CheckInputs() : %s nTxFee < 0", tx.GetHash().ToString()),
                             REJECT_INVALID, "bad-txns-fee-negative");
        nFees += nTxFee;
        if (!MoneyRange(nFees))
            return state.DoS(100, error("CheckInputs() : nFees out of range"),
                             REJECT_INVALID, "bad-txns-fee-outofrange");

        // The first loop above does all the inexpensive checks.
        // Only if ALL inputs pass do we perform expensive ECDSA signature checks.
        // Helps prevent CPU exhaustion attacks.

        // Skip ECDSA signature verification when connecting blocks
        // before the last block chain checkpoint. This is safe because block merkle hashes are
        // still computed and checked, and any change will be caught at the next checkpoint.
        if (fScriptChecks) {
            for (unsigned int i = 0; i < tx.vin.size(); i++) {
                const COutPoint &prevout = tx.vin[i].prevout;
                const CCoins* coins = inputs.AccessCoins(prevout.hash);
                assert(coins);

                // Verify signature
                CScriptCheck check(*coins, tx, i, flags, cacheStore);
                if (pvChecks) {
                    pvChecks->push_back(CScriptCheck());
                    check.swap(pvChecks->back());
                } else if (!check()) {
                    if (flags & STANDARD_NOT_MANDATORY_VERIFY_FLAGS) {
                        // Check whether the failure was caused by a
                        // non-mandatory script verification check, such as
                        // non-standard DER encodings or non-null dummy
                        // arguments; if so, don't trigger DoS protection to
                        // avoid splitting the network between upgraded and
                        // non-upgraded nodes.
                        CScriptCheck check(*coins, tx, i,
                                flags & ~STANDARD_NOT_MANDATORY_VERIFY_FLAGS, cacheStore);
                        if (check())
                            return state.Invalid(false, REJECT_NONSTANDARD, "non-mandatory-script-verify-flag");
                    }
                    // Failures of other flags indicate a transaction that is
                    // invalid in new blocks, e.g. a invalid P2SH. We DoS ban
                    // such nodes as they are not following the protocol. That
                    // said during an upgrade careful thought should be taken
                    // as to the correct behavior - we may want to continue
                    // peering with non-upgraded nodes even after a soft-fork
                    // super-majority vote has passed.
                    return state.DoS(100,false, REJECT_INVALID, "mandatory-script-verify-flag-failed");
                }
            }
        }
    }

    return true;
}



bool DisconnectBlock(CBlock& block, CValidationState& state, CBlockIndex* pindex, CCoinsViewCache& view, bool* pfClean)
{
    assert(pindex->GetBlockHash() == view.GetBestBlock());

    if (pfClean)
        *pfClean = false;

    bool fClean = true;

    CBlockUndo blockUndo;
    CDiskBlockPos pos = pindex->GetUndoPos();
    if (pos.IsNull())
        return error("DisconnectBlock() : no undo data available");
    if (!blockUndo.ReadFromDisk(pos, pindex->pprev->GetBlockHash()))
        return error("DisconnectBlock() : failure reading undo data");

    if (blockUndo.vtxundo.size() + 1 != block.vtx.size())
        return error("DisconnectBlock() : block and undo data inconsistent");

    // undo transactions in reverse order
    for (int i = block.vtx.size() - 1; i >= 0; i--) {
        const CTransaction &tx = block.vtx[i];
        uint256 hash = tx.GetHash();

        // Check that all outputs are available and match the outputs in the block itself
        // exactly. Note that transactions with only provably unspendable outputs won't
        // have outputs available even in the block itself, so we handle that case
        // specially with outsEmpty.
        {
        CCoins outsEmpty;
        CCoinsModifier outs = view.ModifyCoins(hash);
        outs->ClearUnspendable();

        CCoins outsBlock(tx, pindex->nHeight);
        // The CCoins serialization does not serialize negative numbers.
        // No network rules currently depend on the version here, so an inconsistency is harmless
        // but it must be corrected before txout nversion ever influences a network rule.
        if (outsBlock.nVersion < 0)
            outs->nVersion = outsBlock.nVersion;
        if (*outs != outsBlock)
            fClean = fClean && error("DisconnectBlock() : added transaction mismatch? database corrupted");

        // remove outputs
        outs->Clear();
        }

        // restore inputs
        if (i > 0) { // not coinbases
            const CTxUndo &txundo = blockUndo.vtxundo[i-1];
            if (txundo.vprevout.size() != tx.vin.size())
                return error("DisconnectBlock() : transaction and undo data inconsistent");
            for (unsigned int j = tx.vin.size(); j-- > 0;) {
                const COutPoint &out = tx.vin[j].prevout;
                const CTxInUndo &undo = txundo.vprevout[j];
                CCoinsModifier coins = view.ModifyCoins(out.hash);
                if (undo.nHeight != 0) {
                    // undo data contains height: this is the last output of the prevout tx being spent
                    if (!coins->IsPruned())
                        fClean = fClean && error("DisconnectBlock() : undo data overwriting existing transaction");
                    coins->Clear();
                    coins->fCoinBase = undo.fCoinBase;
                    coins->nHeight = undo.nHeight;
                    coins->nVersion = undo.nVersion;
                } else {
                    if (coins->IsPruned())
                        fClean = fClean && error("DisconnectBlock() : undo data adding output to missing transaction");
                }
                if (coins->IsAvailable(out.n))
                    fClean = fClean && error("DisconnectBlock() : undo data overwriting existing output");
                if (coins->vout.size() < out.n+1)
                    coins->vout.resize(out.n+1);
                coins->vout[out.n] = undo.txout;
            }
        }
    }

    // move best block pointer to prevout block
    view.SetBestBlock(pindex->pprev->GetBlockHash());

    if (pfClean) {
        *pfClean = fClean;
        return true;
    } else {
        return fClean;
    }
}

void static FlushBlockFile(bool fFinalize = false)
{
    LOCK(cs_LastBlockFile);

    CDiskBlockPos posOld(nLastBlockFile, 0);

    FILE *fileOld = OpenBlockFile(posOld);
    if (fileOld) {
        if (fFinalize)
            TruncateFile(fileOld, vinfoBlockFile[nLastBlockFile].nSize);
        FileCommit(fileOld);
        fclose(fileOld);
    }

    fileOld = OpenUndoFile(posOld);
    if (fileOld) {
        if (fFinalize)
            TruncateFile(fileOld, vinfoBlockFile[nLastBlockFile].nUndoSize);
        FileCommit(fileOld);
        fclose(fileOld);
    }
}

bool FindUndoPos(CValidationState &state, int nFile, CDiskBlockPos &pos, unsigned int nAddSize);

static CCheckQueue<CScriptCheck> scriptcheckqueue(128);

void ThreadScriptCheck() {
    RenameThread("bitcoin-scriptch");
    scriptcheckqueue.Thread();
}

static int64_t nTimeVerify = 0;
static int64_t nTimeConnect = 0;
static int64_t nTimeIndex = 0;
static int64_t nTimeCallbacks = 0;
static int64_t nTimeTotal = 0;

bool ConnectBlock(CBlock& block, CValidationState& state, CBlockIndex* pindex, CCoinsViewCache& view, bool fJustCheck)
{
    AssertLockHeld(cs_main);
    // Check it again in case a previous version let a bad block in
    if (!CheckBlock(block, state, !fJustCheck, !fJustCheck))
        return false;

    // verify that the view's current state corresponds to the previous block
    uint256 hashPrevBlock = pindex->pprev == NULL ? uint256(0) : pindex->pprev->GetBlockHash();
    assert(hashPrevBlock == view.GetBestBlock());

    // Special case for the genesis block, skipping connection of its transactions
    // (its coinbase is unspendable)
    if (block.GetHash() == Params().HashGenesisBlock()) {
        view.SetBestBlock(pindex->GetBlockHash());
        return true;
    }

    bool fScriptChecks = pindex->nHeight >= Checkpoints::GetTotalBlocksEstimate();

    // Do not allow blocks that contain transactions which 'overwrite' older transactions,
    // unless those are already completely spent.
    // If such overwrites are allowed, coinbases and transactions depending upon those
    // can be duplicated to remove the ability to spend the first instance -- even after
    // being sent to another address.
    // See BIP30 and http://r6.ca/blog/20120206T005236Z.html for more information.
    // This logic is not necessary for memory pool transactions, as AcceptToMemoryPool
    // already refuses previously-known transaction ids entirely.
    // This rule was originally applied all blocks whose timestamp was after March 15, 2012, 0:00 UTC.
    // Now that the whole chain is irreversibly beyond that time it is applied to all blocks except the
    // two in the chain that violate it. This prevents exploiting the issue against nodes in their
    // initial block download.
    bool fEnforceBIP30 = (!pindex->phashBlock) || // Enforce on CreateNewBlock invocations which don't have a hash.
                          !((pindex->nHeight==91842 && pindex->GetBlockHash() == uint256("0x00000000000a4d0a398161ffc163c503763b1f4360639393e0e4c8e300e0caec")) ||
                           (pindex->nHeight==91880 && pindex->GetBlockHash() == uint256("0x00000000000743f190a18c5577a3c2d2a1f610ae9601ac046a38084ccb7cd721")));
    if (fEnforceBIP30) {
        BOOST_FOREACH(const CTransaction& tx, block.vtx) {
            const CCoins* coins = view.AccessCoins(tx.GetHash());
            if (coins && !coins->IsPruned())
                return state.DoS(100, error("ConnectBlock() : tried to overwrite transaction"),
                                 REJECT_INVALID, "bad-txns-BIP30");
        }
    }

    // BIP16 didn't become active until Apr 1 2012
    int64_t nBIP16SwitchTime = 1333238400;
    bool fStrictPayToScriptHash = (pindex->GetBlockTime() >= nBIP16SwitchTime);

    unsigned int flags = fStrictPayToScriptHash ? SCRIPT_VERIFY_P2SH : SCRIPT_VERIFY_NONE;

    CBlockUndo blockundo;

    CCheckQueueControl<CScriptCheck> control(fScriptChecks && nScriptCheckThreads ? &scriptcheckqueue : NULL);

    int64_t nTimeStart = GetTimeMicros();
    CAmount nFees = 0;
    int nInputs = 0;
    unsigned int nSigOps = 0;
    CDiskTxPos pos(pindex->GetBlockPos(), GetSizeOfCompactSize(block.vtx.size()));
    std::vector<std::pair<uint256, CDiskTxPos> > vPos;
    vPos.reserve(block.vtx.size());
    blockundo.vtxundo.reserve(block.vtx.size() - 1);
    for (unsigned int i = 0; i < block.vtx.size(); i++)
    {
        const CTransaction &tx = block.vtx[i];

        nInputs += tx.vin.size();
        nSigOps += GetLegacySigOpCount(tx);
        if (nSigOps > MAX_BLOCK_SIGOPS)
            return state.DoS(100, error("ConnectBlock() : too many sigops"),
                             REJECT_INVALID, "bad-blk-sigops");

        if (!tx.IsCoinBase())
        {
            if (!view.HaveInputs(tx))
                return state.DoS(100, error("ConnectBlock() : inputs missing/spent"),
                                 REJECT_INVALID, "bad-txns-inputs-missingorspent");

            if (fStrictPayToScriptHash)
            {
                // Add in sigops done by pay-to-script-hash inputs;
                // this is to prevent a "rogue miner" from creating
                // an incredibly-expensive-to-validate block.
                nSigOps += GetP2SHSigOpCount(tx, view);
                if (nSigOps > MAX_BLOCK_SIGOPS)
                    return state.DoS(100, error("ConnectBlock() : too many sigops"),
                                     REJECT_INVALID, "bad-blk-sigops");
            }

            nFees += view.GetValueIn(tx)-tx.GetValueOut();

            std::vector<CScriptCheck> vChecks;
            if (!CheckInputs(tx, state, view, fScriptChecks, flags, false, nScriptCheckThreads ? &vChecks : NULL))
                return false;
            control.Add(vChecks);
        }

        CTxUndo undoDummy;
        if (i > 0) {
            blockundo.vtxundo.push_back(CTxUndo());
        }
        UpdateCoins(tx, state, view, i == 0 ? undoDummy : blockundo.vtxundo.back(), pindex->nHeight);

        vPos.push_back(std::make_pair(tx.GetHash(), pos));
        pos.nTxOffset += ::GetSerializeSize(tx, SER_DISK, CLIENT_VERSION);
    }
    int64_t nTime1 = GetTimeMicros(); nTimeConnect += nTime1 - nTimeStart;
    LogPrint("bench", "      - Connect %u transactions: %.2fms (%.3fms/tx, %.3fms/txin) [%.2fs]\n", (unsigned)block.vtx.size(), 0.001 * (nTime1 - nTimeStart), 0.001 * (nTime1 - nTimeStart) / block.vtx.size(), nInputs <= 1 ? 0 : 0.001 * (nTime1 - nTimeStart) / (nInputs-1), nTimeConnect * 0.000001);

    if (block.vtx[0].GetValueOut() > GetBlockValue(pindex->nHeight, nFees))
        return state.DoS(100,
                         error("ConnectBlock() : coinbase pays too much (actual=%d vs limit=%d)",
                               block.vtx[0].GetValueOut(), GetBlockValue(pindex->nHeight, nFees)),
                               REJECT_INVALID, "bad-cb-amount");

    if (!control.Wait())
        return state.DoS(100, false);
    int64_t nTime2 = GetTimeMicros(); nTimeVerify += nTime2 - nTimeStart;
    LogPrint("bench", "    - Verify %u txins: %.2fms (%.3fms/txin) [%.2fs]\n", nInputs - 1, 0.001 * (nTime2 - nTimeStart), nInputs <= 1 ? 0 : 0.001 * (nTime2 - nTimeStart) / (nInputs-1), nTimeVerify * 0.000001);

    if (fJustCheck)
        return true;

    // Write undo information to disk
    if (pindex->GetUndoPos().IsNull() || !pindex->IsValid(BLOCK_VALID_SCRIPTS))
    {
        if (pindex->GetUndoPos().IsNull()) {
            CDiskBlockPos pos;
            if (!FindUndoPos(state, pindex->nFile, pos, ::GetSerializeSize(blockundo, SER_DISK, CLIENT_VERSION) + 40))
                return error("ConnectBlock() : FindUndoPos failed");
            if (!blockundo.WriteToDisk(pos, pindex->pprev->GetBlockHash()))
                return state.Abort("Failed to write undo data");

            // update nUndoPos in block index
            pindex->nUndoPos = pos.nPos;
            pindex->nStatus |= BLOCK_HAVE_UNDO;
        }

        pindex->RaiseValidity(BLOCK_VALID_SCRIPTS);

        CDiskBlockIndex blockindex(pindex);
        if (!pblocktree->WriteBlockIndex(blockindex))
            return state.Abort("Failed to write block index");
    }

    if (fTxIndex)
        if (!pblocktree->WriteTxIndex(vPos))
            return state.Abort("Failed to write transaction index");

    // add this block to the view's block chain
    view.SetBestBlock(pindex->GetBlockHash());

    int64_t nTime3 = GetTimeMicros(); nTimeIndex += nTime3 - nTime2;
    LogPrint("bench", "    - Index writing: %.2fms [%.2fs]\n", 0.001 * (nTime3 - nTime2), nTimeIndex * 0.000001);

    // Watch for changes to the previous coinbase transaction.
    static uint256 hashPrevBestCoinBase;
    g_signals.UpdatedTransaction(hashPrevBestCoinBase);
    hashPrevBestCoinBase = block.vtx[0].GetHash();

    int64_t nTime4 = GetTimeMicros(); nTimeCallbacks += nTime4 - nTime3;
    LogPrint("bench", "    - Callbacks: %.2fms [%.2fs]\n", 0.001 * (nTime4 - nTime3), nTimeCallbacks * 0.000001);

    return true;
}

// Update the on-disk chain state.
bool static WriteChainState(CValidationState &state) {
    static int64_t nLastWrite = 0;
    if (pcoinsTip->GetCacheSize() > nCoinCacheSize || (!IsInitialBlockDownload() && GetTimeMicros() > nLastWrite + 600*1000000)) {
        // Typical CCoins structures on disk are around 100 bytes in size.
        // Pushing a new one to the database can cause it to be written
        // twice (once in the log, and once in the tables). This is already
        // an overestimation, as most will delete an existing entry or
        // overwrite one. Still, use a conservative safety factor of 2.
        if (!CheckDiskSpace(100 * 2 * 2 * pcoinsTip->GetCacheSize()))
            return state.Error("out of disk space");
        FlushBlockFile();
        pblocktree->Sync();
        if (!pcoinsTip->Flush())
            return state.Abort("Failed to write to coin database");
        nLastWrite = GetTimeMicros();
    }
    return true;
}

// Update chainActive and related internal data structures.
void static UpdateTip(CBlockIndex *pindexNew) {
    chainActive.SetTip(pindexNew);

    // New best block
    nTimeBestReceived = GetTime();
    mempool.AddTransactionsUpdated(1);

    LogPrintf("UpdateTip: new best=%s  height=%d  log2_work=%.8g  tx=%lu  date=%s progress=%f  cache=%u\n",
      chainActive.Tip()->GetBlockHash().ToString(), chainActive.Height(), log(chainActive.Tip()->nChainWork.getdouble())/log(2.0), (unsigned long)chainActive.Tip()->nChainTx,
      DateTimeStrFormat("%Y-%m-%d %H:%M:%S", chainActive.Tip()->GetBlockTime()),
      Checkpoints::GuessVerificationProgress(chainActive.Tip()), (unsigned int)pcoinsTip->GetCacheSize());

    cvBlockChange.notify_all();

    // Check the version of the last 100 blocks to see if we need to upgrade:
    static bool fWarned = false;
    if (!IsInitialBlockDownload() && !fWarned)
    {
        int nUpgraded = 0;
        const CBlockIndex* pindex = chainActive.Tip();
        for (int i = 0; i < 100 && pindex != NULL; i++)
        {
            if (pindex->nVersion > CBlock::CURRENT_VERSION)
                ++nUpgraded;
            pindex = pindex->pprev;
        }
        if (nUpgraded > 0)
            LogPrintf("SetBestChain: %d of last 100 blocks above version %d\n", nUpgraded, (int)CBlock::CURRENT_VERSION);
        if (nUpgraded > 100/2)
        {
            // strMiscWarning is read by GetWarnings(), called by Qt and the JSON-RPC code to warn the user:
            strMiscWarning = _("Warning: This version is obsolete, upgrade required!");
            CAlert::Notify(strMiscWarning, true);
            fWarned = true;
        }
    }
}

// Disconnect chainActive's tip.
bool static DisconnectTip(CValidationState &state) {
    CBlockIndex *pindexDelete = chainActive.Tip();
    assert(pindexDelete);
    mempool.check(pcoinsTip);
    // Read block from disk.
    CBlock block;
    if (!ReadBlockFromDisk(block, pindexDelete))
        return state.Abort("Failed to read block");
    // Apply the block atomically to the chain state.
    int64_t nStart = GetTimeMicros();
    {
        CCoinsViewCache view(pcoinsTip);
        if (!DisconnectBlock(block, state, pindexDelete, view))
            return error("DisconnectTip() : DisconnectBlock %s failed", pindexDelete->GetBlockHash().ToString());
        assert(view.Flush());
    }
    LogPrint("bench", "- Disconnect block: %.2fms\n", (GetTimeMicros() - nStart) * 0.001);
    // Write the chain state to disk, if necessary.
    if (!WriteChainState(state))
        return false;
    // Resurrect mempool transactions from the disconnected block.
    BOOST_FOREACH(const CTransaction &tx, block.vtx) {
        // ignore validation errors in resurrected transactions
        list<CTransaction> removed;
        CValidationState stateDummy;
        if (!tx.IsCoinBase())
            if (!AcceptToMemoryPool(mempool, stateDummy, tx, false, NULL))
                mempool.remove(tx, removed, true);
    }
    mempool.check(pcoinsTip);
    // Update chainActive and related variables.
    UpdateTip(pindexDelete->pprev);
    // Let wallets know transactions went from 1-confirmed to
    // 0-confirmed or conflicted:
    BOOST_FOREACH(const CTransaction &tx, block.vtx) {
        SyncWithWallets(tx, NULL);
    }
    return true;
}

static int64_t nTimeReadFromDisk = 0;
static int64_t nTimeConnectTotal = 0;
static int64_t nTimeFlush = 0;
static int64_t nTimeChainState = 0;
static int64_t nTimePostConnect = 0;

// Connect a new block to chainActive. pblock is either NULL or a pointer to a CBlock
// corresponding to pindexNew, to bypass loading it again from disk.
bool static ConnectTip(CValidationState &state, CBlockIndex *pindexNew, CBlock *pblock) {
    assert(pindexNew->pprev == chainActive.Tip());
    mempool.check(pcoinsTip);
    // Read block from disk.
    int64_t nTime1 = GetTimeMicros();
    CBlock block;
    if (!pblock) {
        if (!ReadBlockFromDisk(block, pindexNew))
            return state.Abort("Failed to read block");
        pblock = &block;
    }
    // Apply the block atomically to the chain state.
    int64_t nTime2 = GetTimeMicros(); nTimeReadFromDisk += nTime2 - nTime1;
    int64_t nTime3;
    LogPrint("bench", "  - Load block from disk: %.2fms [%.2fs]\n", (nTime2 - nTime1) * 0.001, nTimeReadFromDisk * 0.000001);
    {
        CCoinsViewCache view(pcoinsTip);
        CInv inv(MSG_BLOCK, pindexNew->GetBlockHash());
        bool rv = ConnectBlock(*pblock, state, pindexNew, view);
        g_signals.BlockChecked(*pblock, state);
        if (!rv) {
            if (state.IsInvalid())
                InvalidBlockFound(pindexNew, state);
            return error("ConnectTip() : ConnectBlock %s failed", pindexNew->GetBlockHash().ToString());
        }
        mapBlockSource.erase(inv.hash);
        nTime3 = GetTimeMicros(); nTimeConnectTotal += nTime3 - nTime2;
        LogPrint("bench", "  - Connect total: %.2fms [%.2fs]\n", (nTime3 - nTime2) * 0.001, nTimeConnectTotal * 0.000001);
        assert(view.Flush());
    }
    int64_t nTime4 = GetTimeMicros(); nTimeFlush += nTime4 - nTime3;
    LogPrint("bench", "  - Flush: %.2fms [%.2fs]\n", (nTime4 - nTime3) * 0.001, nTimeFlush * 0.000001);
    // Write the chain state to disk, if necessary.
    if (!WriteChainState(state))
        return false;
    int64_t nTime5 = GetTimeMicros(); nTimeChainState += nTime5 - nTime4;
    LogPrint("bench", "  - Writing chainstate: %.2fms [%.2fs]\n", (nTime5 - nTime4) * 0.001, nTimeChainState * 0.000001);
    // Remove conflicting transactions from the mempool.
    list<CTransaction> txConflicted;
    mempool.removeForBlock(pblock->vtx, pindexNew->nHeight, txConflicted);
    mempool.check(pcoinsTip);
    // Update chainActive & related variables.
    UpdateTip(pindexNew);
    // Tell wallet about transactions that went from mempool
    // to conflicted:
    BOOST_FOREACH(const CTransaction &tx, txConflicted) {
        SyncWithWallets(tx, NULL);
    }
    // ... and about transactions that got confirmed:
    BOOST_FOREACH(const CTransaction &tx, pblock->vtx) {
        SyncWithWallets(tx, pblock);
    }
    // Update best block in wallet (so we can detect restored wallets)
    // Emit this signal after the SyncWithWallets signals as the wallet relies on that everything up to this point has been synced
    if ((chainActive.Height() % 20160) == 0 || ((chainActive.Height() % 144) == 0 && !IsInitialBlockDownload()))
        g_signals.SetBestChain(chainActive.GetLocator());

    int64_t nTime6 = GetTimeMicros(); nTimePostConnect += nTime6 - nTime5; nTimeTotal += nTime6 - nTime1;
    LogPrint("bench", "  - Connect postprocess: %.2fms [%.2fs]\n", (nTime6 - nTime5) * 0.001, nTimePostConnect * 0.000001);
    LogPrint("bench", "- Connect block: %.2fms [%.2fs]\n", (nTime6 - nTime1) * 0.001, nTimeTotal * 0.000001);
    return true;
}

// Return the tip of the chain with the most work in it, that isn't
// known to be invalid (it's however far from certain to be valid).
static CBlockIndex* FindMostWorkChain() {
    do {
        CBlockIndex *pindexNew = NULL;

        // Find the best candidate header.
        {
            std::set<CBlockIndex*, CBlockIndexWorkComparator>::reverse_iterator it = setBlockIndexCandidates.rbegin();
            if (it == setBlockIndexCandidates.rend())
                return NULL;
            pindexNew = *it;
        }

        // Check whether all blocks on the path between the currently active chain and the candidate are valid.
        // Just going until the active chain is an optimization, as we know all blocks in it are valid already.
        CBlockIndex *pindexTest = pindexNew;
        bool fInvalidAncestor = false;
        while (pindexTest && !chainActive.Contains(pindexTest)) {
            assert(pindexTest->nStatus & BLOCK_HAVE_DATA);
            assert(pindexTest->nChainTx || pindexTest->nHeight == 0);
            if (pindexTest->nStatus & BLOCK_FAILED_MASK) {
                // Candidate has an invalid ancestor, remove entire chain from the set.
                if (pindexBestInvalid == NULL || pindexNew->nChainWork > pindexBestInvalid->nChainWork)
                    pindexBestInvalid = pindexNew;
                CBlockIndex *pindexFailed = pindexNew;
                while (pindexTest != pindexFailed) {
                    pindexFailed->nStatus |= BLOCK_FAILED_CHILD;
                    setBlockIndexCandidates.erase(pindexFailed);
                    pindexFailed = pindexFailed->pprev;
                }
                setBlockIndexCandidates.erase(pindexTest);
                fInvalidAncestor = true;
                break;
            }
            pindexTest = pindexTest->pprev;
        }
        if (!fInvalidAncestor)
            return pindexNew;
    } while(true);
}

// Try to make some progress towards making pindexMostWork the active block.
// pblock is either NULL or a pointer to a CBlock corresponding to pindexMostWork.
static bool ActivateBestChainStep(CValidationState &state, CBlockIndex *pindexMostWork, CBlock *pblock) {
    AssertLockHeld(cs_main);
    bool fInvalidFound = false;
    const CBlockIndex *pindexOldTip = chainActive.Tip();
    const CBlockIndex *pindexFork = chainActive.FindFork(pindexMostWork);

    // Disconnect active blocks which are no longer in the best chain.
    while (chainActive.Tip() && chainActive.Tip() != pindexFork) {
        if (!DisconnectTip(state))
            return false;
    }

    // Build list of new blocks to connect.
    std::vector<CBlockIndex*> vpindexToConnect;
    bool fContinue = true;
    int nHeight = pindexFork ? pindexFork->nHeight : -1;
    while (fContinue && nHeight != pindexMostWork->nHeight) {
    // Don't iterate the entire list of potential improvements toward the best tip, as we likely only need
    // a few blocks along the way.
    int nTargetHeight = std::min(nHeight + 32, pindexMostWork->nHeight);
    vpindexToConnect.clear();
    vpindexToConnect.reserve(nTargetHeight - nHeight);
    CBlockIndex *pindexIter = pindexMostWork->GetAncestor(nTargetHeight);
    while (pindexIter && pindexIter->nHeight != nHeight) {
        vpindexToConnect.push_back(pindexIter);
        pindexIter = pindexIter->pprev;
    }
    nHeight = nTargetHeight;

    // Connect new blocks.
    BOOST_REVERSE_FOREACH(CBlockIndex *pindexConnect, vpindexToConnect) {
        if (!ConnectTip(state, pindexConnect, pindexConnect == pindexMostWork ? pblock : NULL)) {
            if (state.IsInvalid()) {
                // The block violates a consensus rule.
                if (!state.CorruptionPossible())
                    InvalidChainFound(vpindexToConnect.back());
                state = CValidationState();
                fInvalidFound = true;
                fContinue = false;
                break;
            } else {
                // A system error occurred (disk space, database error, ...).
                return false;
            }
        } else {
            // Delete all entries in setBlockIndexCandidates that are worse than our new current block.
            // Note that we can't delete the current block itself, as we may need to return to it later in case a
            // reorganization to a better block fails.
            std::set<CBlockIndex*, CBlockIndexWorkComparator>::iterator it = setBlockIndexCandidates.begin();
            while (setBlockIndexCandidates.value_comp()(*it, chainActive.Tip())) {
                setBlockIndexCandidates.erase(it++);
            }
            // Either the current tip or a successor of it we're working towards is left in setBlockIndexCandidates.
            assert(!setBlockIndexCandidates.empty());
            if (!pindexOldTip || chainActive.Tip()->nChainWork > pindexOldTip->nChainWork) {
                // We're in a better position than we were. Return temporarily to release the lock.
                fContinue = false;
                break;
            }
        }
    }
    }

    // Callbacks/notifications for a new best chain.
    if (fInvalidFound)
        CheckForkWarningConditionsOnNewFork(vpindexToConnect.back());
    else
        CheckForkWarningConditions();

    if (!pblocktree->Flush())
        return state.Abort("Failed to sync block index");

    return true;
}

// Make the best chain active, in multiple steps. The result is either failure
// or an activated best chain. pblock is either NULL or a pointer to a block
// that is already loaded (to avoid loading it again from disk).
bool ActivateBestChain(CValidationState &state, CBlock *pblock) {
    CBlockIndex *pindexNewTip = NULL;
    CBlockIndex *pindexMostWork = NULL;
    do {
        boost::this_thread::interruption_point();

        bool fInitialDownload;
        {
            LOCK(cs_main);
            pindexMostWork = FindMostWorkChain();

            // Whether we have anything to do at all.
            if (pindexMostWork == NULL || pindexMostWork == chainActive.Tip())
                return true;

            if (!ActivateBestChainStep(state, pindexMostWork, pblock && pblock->GetHash() == pindexMostWork->GetBlockHash() ? pblock : NULL))
                return false;

            pindexNewTip = chainActive.Tip();
            fInitialDownload = IsInitialBlockDownload();
        }
        // When we reach this point, we switched to a new tip (stored in pindexNewTip).

        // Notifications/callbacks that can run without cs_main
        if (!fInitialDownload) {
            uint256 hashNewTip = pindexNewTip->GetBlockHash();
            // Relay inventory, but don't relay old inventory during initial block download.
            int nBlockEstimate = Checkpoints::GetTotalBlocksEstimate();
            {
                LOCK(cs_vNodes);
                BOOST_FOREACH(CNode* pnode, vNodes)
                    if (chainActive.Height() > (pnode->nStartingHeight != -1 ? pnode->nStartingHeight - 2000 : nBlockEstimate))
                        pnode->PushInventory(CInv(MSG_BLOCK, hashNewTip));
            }

            uiInterface.NotifyBlockTip(hashNewTip);
        }
    } while(pindexMostWork != chainActive.Tip());

    return true;
}

CBlockIndex* AddToBlockIndex(const CBlockHeader& block)
{
    // Check for duplicate
    uint256 hash = block.GetHash();
    BlockMap::iterator it = mapBlockIndex.find(hash);
    if (it != mapBlockIndex.end())
        return it->second;

    // Construct new block index object
    CBlockIndex* pindexNew = new CBlockIndex(block);
    assert(pindexNew);
    // We assign the sequence id to blocks only when the full data is available,
    // to avoid miners withholding blocks but broadcasting headers, to get a
    // competitive advantage.
    pindexNew->nSequenceId = 0;
    BlockMap::iterator mi = mapBlockIndex.insert(make_pair(hash, pindexNew)).first;
    pindexNew->phashBlock = &((*mi).first);
    BlockMap::iterator miPrev = mapBlockIndex.find(block.hashPrevBlock);
    if (miPrev != mapBlockIndex.end())
    {
        pindexNew->pprev = (*miPrev).second;
        pindexNew->nHeight = pindexNew->pprev->nHeight + 1;
        pindexNew->BuildSkip();
    }
    pindexNew->nChainWork = (pindexNew->pprev ? pindexNew->pprev->nChainWork : 0) + pindexNew->GetBlockWork();
    pindexNew->RaiseValidity(BLOCK_VALID_TREE);
    if (pindexBestHeader == NULL || pindexBestHeader->nChainWork < pindexNew->nChainWork)
        pindexBestHeader = pindexNew;

    // Ok if it fails, we'll download the header again next time.
    pblocktree->WriteBlockIndex(CDiskBlockIndex(pindexNew));

    return pindexNew;
}

// Mark a block as having its data received and checked (up to BLOCK_VALID_TRANSACTIONS).
bool ReceivedBlockTransactions(const CBlock &block, CValidationState& state, CBlockIndex *pindexNew, const CDiskBlockPos& pos)
{
    pindexNew->nTx = block.vtx.size();
    pindexNew->nChainTx = 0;
    pindexNew->nFile = pos.nFile;
    pindexNew->nDataPos = pos.nPos;
    pindexNew->nUndoPos = 0;
    pindexNew->nStatus |= BLOCK_HAVE_DATA;
    pindexNew->RaiseValidity(BLOCK_VALID_TRANSACTIONS);
    {
         LOCK(cs_nBlockSequenceId);
         pindexNew->nSequenceId = nBlockSequenceId++;
    }

    if (pindexNew->pprev == NULL || pindexNew->pprev->nChainTx) {
        // If pindexNew is the genesis block or all parents are BLOCK_VALID_TRANSACTIONS.
        deque<CBlockIndex*> queue;
        queue.push_back(pindexNew);

        // Recursively process any descendant blocks that now may be eligible to be connected.
        while (!queue.empty()) {
            CBlockIndex *pindex = queue.front();
            queue.pop_front();
            pindex->nChainTx = (pindex->pprev ? pindex->pprev->nChainTx : 0) + pindex->nTx;
            setBlockIndexCandidates.insert(pindex);
            std::pair<std::multimap<CBlockIndex*, CBlockIndex*>::iterator, std::multimap<CBlockIndex*, CBlockIndex*>::iterator> range = mapBlocksUnlinked.equal_range(pindex);
            while (range.first != range.second) {
                std::multimap<CBlockIndex*, CBlockIndex*>::iterator it = range.first;
                queue.push_back(it->second);
                range.first++;
                mapBlocksUnlinked.erase(it);
            }
            if (!pblocktree->WriteBlockIndex(CDiskBlockIndex(pindex)))
                return state.Abort("Failed to write block index");
        }
    } else {
        if (pindexNew->pprev && pindexNew->pprev->IsValid(BLOCK_VALID_TREE)) {
            mapBlocksUnlinked.insert(std::make_pair(pindexNew->pprev, pindexNew));
        }
        if (!pblocktree->WriteBlockIndex(CDiskBlockIndex(pindexNew)))
            return state.Abort("Failed to write block index");
    }

    return true;
}

bool FindBlockPos(CValidationState &state, CDiskBlockPos &pos, unsigned int nAddSize, unsigned int nHeight, uint64_t nTime, bool fKnown = false)
{
    bool fUpdatedLast = false;

    LOCK(cs_LastBlockFile);

    unsigned int nFile = fKnown ? pos.nFile : nLastBlockFile;
    if (vinfoBlockFile.size() <= nFile) {
        vinfoBlockFile.resize(nFile + 1);
    }

    if (!fKnown) {
        while (vinfoBlockFile[nFile].nSize + nAddSize >= MAX_BLOCKFILE_SIZE) {
            LogPrintf("Leaving block file %i: %s\n", nFile, vinfoBlockFile[nFile].ToString());
            FlushBlockFile(true);
            nFile++;
            if (vinfoBlockFile.size() <= nFile) {
                vinfoBlockFile.resize(nFile + 1);
            }
            fUpdatedLast = true;
        }
        pos.nFile = nFile;
        pos.nPos = vinfoBlockFile[nFile].nSize;
    }

    nLastBlockFile = nFile;
    vinfoBlockFile[nFile].nSize += nAddSize;
    vinfoBlockFile[nFile].AddBlock(nHeight, nTime);

    if (!fKnown) {
        unsigned int nOldChunks = (pos.nPos + BLOCKFILE_CHUNK_SIZE - 1) / BLOCKFILE_CHUNK_SIZE;
        unsigned int nNewChunks = (vinfoBlockFile[nFile].nSize + BLOCKFILE_CHUNK_SIZE - 1) / BLOCKFILE_CHUNK_SIZE;
        if (nNewChunks > nOldChunks) {
            if (CheckDiskSpace(nNewChunks * BLOCKFILE_CHUNK_SIZE - pos.nPos)) {
                FILE *file = OpenBlockFile(pos);
                if (file) {
                    LogPrintf("Pre-allocating up to position 0x%x in blk%05u.dat\n", nNewChunks * BLOCKFILE_CHUNK_SIZE, pos.nFile);
                    AllocateFileRange(file, pos.nPos, nNewChunks * BLOCKFILE_CHUNK_SIZE - pos.nPos);
                    fclose(file);
                }
            }
            else
                return state.Error("out of disk space");
        }
    }

    if (!pblocktree->WriteBlockFileInfo(nLastBlockFile, vinfoBlockFile[nFile]))
        return state.Abort("Failed to write file info");
    if (fUpdatedLast)
        pblocktree->WriteLastBlockFile(nLastBlockFile);

    return true;
}

bool FindUndoPos(CValidationState &state, int nFile, CDiskBlockPos &pos, unsigned int nAddSize)
{
    pos.nFile = nFile;

    LOCK(cs_LastBlockFile);

    unsigned int nNewSize;
    pos.nPos = vinfoBlockFile[nFile].nUndoSize;
    nNewSize = vinfoBlockFile[nFile].nUndoSize += nAddSize;
    if (!pblocktree->WriteBlockFileInfo(nLastBlockFile, vinfoBlockFile[nLastBlockFile])) {
        return state.Abort("Failed to write block info");
    }

    unsigned int nOldChunks = (pos.nPos + UNDOFILE_CHUNK_SIZE - 1) / UNDOFILE_CHUNK_SIZE;
    unsigned int nNewChunks = (nNewSize + UNDOFILE_CHUNK_SIZE - 1) / UNDOFILE_CHUNK_SIZE;
    if (nNewChunks > nOldChunks) {
        if (CheckDiskSpace(nNewChunks * UNDOFILE_CHUNK_SIZE - pos.nPos)) {
            FILE *file = OpenUndoFile(pos);
            if (file) {
                LogPrintf("Pre-allocating up to position 0x%x in rev%05u.dat\n", nNewChunks * UNDOFILE_CHUNK_SIZE, pos.nFile);
                AllocateFileRange(file, pos.nPos, nNewChunks * UNDOFILE_CHUNK_SIZE - pos.nPos);
                fclose(file);
            }
        }
        else
            return state.Error("out of disk space");
    }

    return true;
}

bool CheckBlockHeader(const CBlockHeader& block, CValidationState& state, bool fCheckPOW)
{
    // Check proof of work matches claimed amount
    if (fCheckPOW && !CheckProofOfWork(block.GetHash(), block.nBits))
        return state.DoS(50, error("CheckBlockHeader() : proof of work failed"),
                         REJECT_INVALID, "high-hash");

    // Check timestamp
    if (block.GetBlockTime() > GetAdjustedTime() + 2 * 60 * 60)
        return state.Invalid(error("CheckBlockHeader() : block timestamp too far in the future"),
                             REJECT_INVALID, "time-too-new");

    return true;
}

bool CheckBlock(const CBlock& block, CValidationState& state, bool fCheckPOW, bool fCheckMerkleRoot)
{
    // These are checks that are independent of context.

    if (!CheckBlockHeader(block, state, fCheckPOW))
        return false;

    // Check the merkle root.
    if (fCheckMerkleRoot) {
        bool mutated;
        uint256 hashMerkleRoot2 = block.BuildMerkleTree(&mutated);
        if (block.hashMerkleRoot != hashMerkleRoot2)
            return state.DoS(100, error("CheckBlock() : hashMerkleRoot mismatch"),
                             REJECT_INVALID, "bad-txnmrklroot", true);

        // Check for merkle tree malleability (CVE-2012-2459): repeating sequences
        // of transactions in a block without affecting the merkle root of a block,
        // while still invalidating it.
        if (mutated)
            return state.DoS(100, error("CheckBlock() : duplicate transaction"),
                             REJECT_INVALID, "bad-txns-duplicate", true);
    }

    // All potential-corruption validation must be done before we do any
    // transaction validation, as otherwise we may mark the header as invalid
    // because we receive the wrong transactions for it.

    // Size limits
    if (block.vtx.empty() || block.vtx.size() > MAX_BLOCK_SIZE || ::GetSerializeSize(block, SER_NETWORK, PROTOCOL_VERSION) > MAX_BLOCK_SIZE)
        return state.DoS(100, error("CheckBlock() : size limits failed"),
                         REJECT_INVALID, "bad-blk-length");

    // First transaction must be coinbase, the rest must not be
    if (block.vtx.empty() || !block.vtx[0].IsCoinBase())
        return state.DoS(100, error("CheckBlock() : first tx is not coinbase"),
                         REJECT_INVALID, "bad-cb-missing");
    for (unsigned int i = 1; i < block.vtx.size(); i++)
        if (block.vtx[i].IsCoinBase())
            return state.DoS(100, error("CheckBlock() : more than one coinbase"),
                             REJECT_INVALID, "bad-cb-multiple");

    // Check transactions
    BOOST_FOREACH(const CTransaction& tx, block.vtx)
        if (!CheckTransaction(tx, state))
            return error("CheckBlock() : CheckTransaction failed");

    unsigned int nSigOps = 0;
    BOOST_FOREACH(const CTransaction& tx, block.vtx)
    {
        nSigOps += GetLegacySigOpCount(tx);
    }
    if (nSigOps > MAX_BLOCK_SIGOPS)
        return state.DoS(100, error("CheckBlock() : out-of-bounds SigOpCount"),
                         REJECT_INVALID, "bad-blk-sigops", true);

    return true;
}

bool AcceptBlockHeader(const CBlockHeader& block, CValidationState& state, CBlockIndex** ppindex)
{
    AssertLockHeld(cs_main);
    // Check for duplicate
    uint256 hash = block.GetHash();
    BlockMap::iterator miSelf = mapBlockIndex.find(hash);
    CBlockIndex *pindex = NULL;
    if (miSelf != mapBlockIndex.end()) {
        // Block header is already known.
        pindex = miSelf->second;
        if (ppindex)
            *ppindex = pindex;
        if (pindex->nStatus & BLOCK_FAILED_MASK)
            return state.Invalid(error("%s : block is marked invalid", __func__), 0, "duplicate");
        return true;
    }

    // Get prev block index
    CBlockIndex* pindexPrev = NULL;
    int nHeight = 0;
    if (hash != Params().HashGenesisBlock()) {
        BlockMap::iterator mi = mapBlockIndex.find(block.hashPrevBlock);
        if (mi == mapBlockIndex.end())
            return state.DoS(10, error("%s : prev block not found", __func__), 0, "bad-prevblk");
        pindexPrev = (*mi).second;
        nHeight = pindexPrev->nHeight+1;

        // Check proof of work
        if ((!Params().SkipProofOfWorkCheck()) &&
           (block.nBits != GetNextWorkRequired(pindexPrev, &block)))
            return state.DoS(100, error("%s : incorrect proof of work", __func__),
                             REJECT_INVALID, "bad-diffbits");

        // Check timestamp against prev
        if (block.GetBlockTime() <= pindexPrev->GetMedianTimePast())
            return state.Invalid(error("%s : block's timestamp is too early", __func__),
                                 REJECT_INVALID, "time-too-old");

        // Check that the block chain matches the known block chain up to a checkpoint
        if (!Checkpoints::CheckBlock(nHeight, hash))
            return state.DoS(100, error("%s : rejected by checkpoint lock-in at %d", __func__, nHeight),
                             REJECT_CHECKPOINT, "checkpoint mismatch");

        // Don't accept any forks from the main chain prior to last checkpoint
        CBlockIndex* pcheckpoint = Checkpoints::GetLastCheckpoint();
        if (pcheckpoint && nHeight < pcheckpoint->nHeight)
            return state.DoS(100, error("%s : forked chain older than last checkpoint (height %d)", __func__, nHeight));

        // Reject block.nVersion=1 blocks when 95% (75% on testnet) of the network has upgraded:
        if (block.nVersion < 2 && 
            CBlockIndex::IsSuperMajority(2, pindexPrev, Params().RejectBlockOutdatedMajority()))
        {
            return state.Invalid(error("%s : rejected nVersion=1 block", __func__),
                                 REJECT_OBSOLETE, "bad-version");
        }
    }

    if (pindex == NULL)
        pindex = AddToBlockIndex(block);

    if (ppindex)
        *ppindex = pindex;

    return true;
}

bool AcceptBlock(CBlock& block, CValidationState& state, CBlockIndex** ppindex, CDiskBlockPos* dbp)
{
    AssertLockHeld(cs_main);

    CBlockIndex *&pindex = *ppindex;

    if (!AcceptBlockHeader(block, state, &pindex))
        return false;

    if (pindex->nStatus & BLOCK_HAVE_DATA) {
        // TODO: deal better with duplicate blocks.
        // return state.DoS(20, error("AcceptBlock() : already have block %d %s", pindex->nHeight, pindex->GetBlockHash().ToString()), REJECT_DUPLICATE, "duplicate");
        return true;
    }

    if (!CheckBlock(block, state)) {
        if (state.IsInvalid() && !state.CorruptionPossible()) {
            pindex->nStatus |= BLOCK_FAILED_VALID;
        }
        return false;
    }

    int nHeight = pindex->nHeight;

    // Check that all transactions are finalized
    BOOST_FOREACH(const CTransaction& tx, block.vtx)
        if (!IsFinalTx(tx, nHeight, block.GetBlockTime())) {
            pindex->nStatus |= BLOCK_FAILED_VALID;
            return state.DoS(10, error("AcceptBlock() : contains a non-final transaction"),
                             REJECT_INVALID, "bad-txns-nonfinal");
        }

    // Enforce block.nVersion=2 rule that the coinbase starts with serialized block height
    // if 750 of the last 1,000 blocks are version 2 or greater (51/100 if testnet):
    if (block.nVersion >= 2 && 
        CBlockIndex::IsSuperMajority(2, pindex->pprev, Params().EnforceBlockUpgradeMajority()))
    {
        CScript expect = CScript() << nHeight;
        if (block.vtx[0].vin[0].scriptSig.size() < expect.size() ||
            !std::equal(expect.begin(), expect.end(), block.vtx[0].vin[0].scriptSig.begin())) {
            pindex->nStatus |= BLOCK_FAILED_VALID;
            return state.DoS(100, error("AcceptBlock() : block height mismatch in coinbase"), REJECT_INVALID, "bad-cb-height");
        }
    }

    // Write block to history file
    try {
        unsigned int nBlockSize = ::GetSerializeSize(block, SER_DISK, CLIENT_VERSION);
        CDiskBlockPos blockPos;
        if (dbp != NULL)
            blockPos = *dbp;
        if (!FindBlockPos(state, blockPos, nBlockSize+8, nHeight, block.GetBlockTime(), dbp != NULL))
            return error("AcceptBlock() : FindBlockPos failed");
        if (dbp == NULL)
            if (!WriteBlockToDisk(block, blockPos))
                return state.Abort("Failed to write block");
        if (!ReceivedBlockTransactions(block, state, pindex, blockPos))
            return error("AcceptBlock() : ReceivedBlockTransactions failed");
    } catch(std::runtime_error &e) {
        return state.Abort(std::string("System error: ") + e.what());
    }

    return true;
}

bool CBlockIndex::IsSuperMajority(int minVersion, const CBlockIndex* pstart, unsigned int nRequired)
{
    unsigned int nToCheck = Params().ToCheckBlockUpgradeMajority();
    unsigned int nFound = 0;
    for (unsigned int i = 0; i < nToCheck && nFound < nRequired && pstart != NULL; i++)
    {
        if (pstart->nVersion >= minVersion)
            ++nFound;
        pstart = pstart->pprev;
    }
    return (nFound >= nRequired);
}

/** Turn the lowest '1' bit in the binary representation of a number into a '0'. */
int static inline InvertLowestOne(int n) { return n & (n - 1); }

/** Compute what height to jump back to with the CBlockIndex::pskip pointer. */
int static inline GetSkipHeight(int height) {
    if (height < 2)
        return 0;

    // Determine which height to jump back to. Any number strictly lower than height is acceptable,
    // but the following expression seems to perform well in simulations (max 110 steps to go back
    // up to 2**18 blocks).
    return (height & 1) ? InvertLowestOne(InvertLowestOne(height - 1)) + 1 : InvertLowestOne(height);
}

CBlockIndex* CBlockIndex::GetAncestor(int height)
{
    if (height > nHeight || height < 0)
        return NULL;

    CBlockIndex* pindexWalk = this;
    int heightWalk = nHeight;
    while (heightWalk > height) {
        int heightSkip = GetSkipHeight(heightWalk);
        int heightSkipPrev = GetSkipHeight(heightWalk - 1);
        if (heightSkip == height ||
            (heightSkip > height && !(heightSkipPrev < heightSkip - 2 &&
                                      heightSkipPrev >= height))) {
            // Only follow pskip if pprev->pskip isn't better than pskip->pprev.
            pindexWalk = pindexWalk->pskip;
            heightWalk = heightSkip;
        } else {
            pindexWalk = pindexWalk->pprev;
            heightWalk--;
        }
    }
    return pindexWalk;
}

const CBlockIndex* CBlockIndex::GetAncestor(int height) const
{
    return const_cast<CBlockIndex*>(this)->GetAncestor(height);
}

void CBlockIndex::BuildSkip()
{
    if (pprev)
        pskip = pprev->GetAncestor(GetSkipHeight(nHeight));
}

bool ProcessNewBlock(CValidationState &state, CNode* pfrom, CBlock* pblock, CDiskBlockPos *dbp)
{
    // Preliminary checks
    bool checked = CheckBlock(*pblock, state);

    {
        LOCK(cs_main);
        MarkBlockAsReceived(pblock->GetHash());
        if (!checked) {
<<<<<<< HEAD
            return error("ProcessBlock() : CheckBlock FAILED");
	}
=======
            return error("%s : CheckBlock FAILED", __func__);
        }
>>>>>>> 06037f3f

        // Store to disk
        CBlockIndex *pindex = NULL;
        bool ret = AcceptBlock(*pblock, state, &pindex, dbp);
        if (pindex && pfrom) {
            mapBlockSource[pindex->GetBlockHash()] = pfrom->GetId();
        }
        if (!ret)
            return error("%s : AcceptBlock FAILED", __func__);
    }

    if (!ActivateBestChain(state, pblock))
        return error("%s : ActivateBestChain failed", __func__);

    return true;
}

// For simulations -- replicate the transaction processing done
// in the message processing off the network.
void ProcessTransaction(CTransaction &tx)
{
    vector<uint256> vWorkQueue;
    vector<uint256> vEraseQueue;

    CInv inv(MSG_TX, tx.GetHash());
    LOCK(cs_main);

    bool fMissingInputs = false;
    CValidationState state;
    if (AcceptToMemoryPool(mempool, state, tx, true, &fMissingInputs)) {
        mempool.check(pcoinsTip);
        vWorkQueue.push_back(inv.hash);
        vEraseQueue.push_back(inv.hash);

        LogPrint("processtx", "AcceptToMemoryPool: accepted %s (poolsz %u)\n",
                tx.GetHash().ToString(),
                mempool.mapTx.size());
        
        // Recursively process any orphan transactions that depended on this one
        for (unsigned int i = 0; i < vWorkQueue.size(); i++)
        {
            map<uint256, set<uint256> >::iterator itByPrev = mapOrphanTransactionsByPrev.find(vWorkQueue[i]);
            if (itByPrev == mapOrphanTransactionsByPrev.end())
                continue;
            for (set<uint256>::iterator mi = itByPrev->second.begin();
                    mi != itByPrev->second.end(); ++mi)
            {
                const uint256& orphanHash = *mi;
                const CTransaction& orphanTx = mapOrphanTransactions[orphanHash].tx;
                bool fMissingInputs2 = false;
                // Use a dummy CValidationState so someone can't setup nodes to counter-DoS based on orphan
                // resolution (that is, feeding people an invalid transaction based on LegitTxX in order to get
                // anyone relaying LegitTxX banned)
                CValidationState stateDummy;

                if (AcceptToMemoryPool(mempool, stateDummy, orphanTx, true, &fMissingInputs2))
                {
                    LogPrint("processtx", "   accepted orphan tx %s\n", orphanHash.ToString());
                    mapAlreadyAskedFor.erase(CInv(MSG_TX, orphanHash));
                    vWorkQueue.push_back(orphanHash);
                    vEraseQueue.push_back(orphanHash);
                }
                else if (!fMissingInputs2)
                {
                    // invalid or too-little-fee orphan
                    vEraseQueue.push_back(orphanHash);
                    LogPrint("processtx", "   removed orphan tx %s\n",
                        orphanHash.ToString());
                }
                mempool.check(pcoinsTip);
            }
        }
        BOOST_FOREACH(uint256 hash, vEraseQueue)
            EraseOrphanTx(hash);
    } else if (fMissingInputs) {
        AddOrphanTx(tx, 1234321); // hopefully a random unique value for the simulator to use
                                  // (note: there shouldn't be any CNode's in use in sim)
        unsigned int nMaxOrphanTx = (unsigned int)std::max((int64_t)0, GetArg("-maxorphantx", DEFAULT_MAX_ORPHAN_TRANSACTIONS));
        unsigned int nEvicted = LimitOrphanTxSize(nMaxOrphanTx);
        if (nEvicted > 0)
            LogPrint("processtx", "mapOrphan overflow, removed %u tx\n", nEvicted);
    }
}



CMerkleBlock::CMerkleBlock(const CBlock& block, CBloomFilter& filter)
{
    header = block.GetBlockHeader();

    vector<bool> vMatch;
    vector<uint256> vHashes;

    vMatch.reserve(block.vtx.size());
    vHashes.reserve(block.vtx.size());

    for (unsigned int i = 0; i < block.vtx.size(); i++)
    {
        const uint256& hash = block.vtx[i].GetHash();
        if (filter.IsRelevantAndUpdate(block.vtx[i]))
        {
            vMatch.push_back(true);
            vMatchedTxn.push_back(make_pair(i, hash));
        }
        else
            vMatch.push_back(false);
        vHashes.push_back(hash);
    }

    txn = CPartialMerkleTree(vHashes, vMatch);
}








uint256 CPartialMerkleTree::CalcHash(int height, unsigned int pos, const std::vector<uint256> &vTxid) {
    if (height == 0) {
        // hash at height 0 is the txids themself
        return vTxid[pos];
    } else {
        // calculate left hash
        uint256 left = CalcHash(height-1, pos*2, vTxid), right;
        // calculate right hash if not beyong the end of the array - copy left hash otherwise1
        if (pos*2+1 < CalcTreeWidth(height-1))
            right = CalcHash(height-1, pos*2+1, vTxid);
        else
            right = left;
        // combine subhashes
        return Hash(BEGIN(left), END(left), BEGIN(right), END(right));
    }
}

void CPartialMerkleTree::TraverseAndBuild(int height, unsigned int pos, const std::vector<uint256> &vTxid, const std::vector<bool> &vMatch) {
    // determine whether this node is the parent of at least one matched txid
    bool fParentOfMatch = false;
    for (unsigned int p = pos << height; p < (pos+1) << height && p < nTransactions; p++)
        fParentOfMatch |= vMatch[p];
    // store as flag bit
    vBits.push_back(fParentOfMatch);
    if (height==0 || !fParentOfMatch) {
        // if at height 0, or nothing interesting below, store hash and stop
        vHash.push_back(CalcHash(height, pos, vTxid));
    } else {
        // otherwise, don't store any hash, but descend into the subtrees
        TraverseAndBuild(height-1, pos*2, vTxid, vMatch);
        if (pos*2+1 < CalcTreeWidth(height-1))
            TraverseAndBuild(height-1, pos*2+1, vTxid, vMatch);
    }
}

uint256 CPartialMerkleTree::TraverseAndExtract(int height, unsigned int pos, unsigned int &nBitsUsed, unsigned int &nHashUsed, std::vector<uint256> &vMatch) {
    if (nBitsUsed >= vBits.size()) {
        // overflowed the bits array - failure
        fBad = true;
        return 0;
    }
    bool fParentOfMatch = vBits[nBitsUsed++];
    if (height==0 || !fParentOfMatch) {
        // if at height 0, or nothing interesting below, use stored hash and do not descend
        if (nHashUsed >= vHash.size()) {
            // overflowed the hash array - failure
            fBad = true;
            return 0;
        }
        const uint256 &hash = vHash[nHashUsed++];
        if (height==0 && fParentOfMatch) // in case of height 0, we have a matched txid
            vMatch.push_back(hash);
        return hash;
    } else {
        // otherwise, descend into the subtrees to extract matched txids and hashes
        uint256 left = TraverseAndExtract(height-1, pos*2, nBitsUsed, nHashUsed, vMatch), right;
        if (pos*2+1 < CalcTreeWidth(height-1))
            right = TraverseAndExtract(height-1, pos*2+1, nBitsUsed, nHashUsed, vMatch);
        else
            right = left;
        // and combine them before returning
        return Hash(BEGIN(left), END(left), BEGIN(right), END(right));
    }
}

CPartialMerkleTree::CPartialMerkleTree(const std::vector<uint256> &vTxid, const std::vector<bool> &vMatch) : nTransactions(vTxid.size()), fBad(false) {
    // reset state
    vBits.clear();
    vHash.clear();

    // calculate height of tree
    int nHeight = 0;
    while (CalcTreeWidth(nHeight) > 1)
        nHeight++;

    // traverse the partial tree
    TraverseAndBuild(nHeight, 0, vTxid, vMatch);
}

CPartialMerkleTree::CPartialMerkleTree() : nTransactions(0), fBad(true) {}

uint256 CPartialMerkleTree::ExtractMatches(std::vector<uint256> &vMatch) {
    vMatch.clear();
    // An empty set will not work
    if (nTransactions == 0)
        return 0;
    // check for excessively high numbers of transactions
    if (nTransactions > MAX_BLOCK_SIZE / 60) // 60 is the lower bound for the size of a serialized CTransaction
        return 0;
    // there can never be more hashes provided than one for every txid
    if (vHash.size() > nTransactions)
        return 0;
    // there must be at least one bit per node in the partial tree, and at least one node per hash
    if (vBits.size() < vHash.size())
        return 0;
    // calculate height of tree
    int nHeight = 0;
    while (CalcTreeWidth(nHeight) > 1)
        nHeight++;
    // traverse the partial tree
    unsigned int nBitsUsed = 0, nHashUsed = 0;
    uint256 hashMerkleRoot = TraverseAndExtract(nHeight, 0, nBitsUsed, nHashUsed, vMatch);
    // verify that no problems occured during the tree traversal
    if (fBad)
        return 0;
    // verify that all bits were consumed (except for the padding caused by serializing it as a byte sequence)
    if ((nBitsUsed+7)/8 != (vBits.size()+7)/8)
        return 0;
    // verify that all hashes were consumed
    if (nHashUsed != vHash.size())
        return 0;
    return hashMerkleRoot;
}







bool AbortNode(const std::string &strMessage, const std::string &userMessage) {
    strMiscWarning = strMessage;
    LogPrintf("*** %s\n", strMessage);
    uiInterface.ThreadSafeMessageBox(
        userMessage.empty() ? _("Error: A fatal internal error occured, see debug.log for details") : userMessage,
        "", CClientUIInterface::MSG_ERROR);
    StartShutdown();
    return false;
}

bool CheckDiskSpace(uint64_t nAdditionalBytes)
{
    uint64_t nFreeBytesAvailable = filesystem::space(GetDataDir()).available;

    // Check for nMinDiskSpace bytes (currently 50MB)
    if (nFreeBytesAvailable < nMinDiskSpace + nAdditionalBytes)
        return AbortNode("Disk space is low!", _("Error: Disk space is low!"));

    return true;
}

FILE* OpenDiskFile(const CDiskBlockPos &pos, const char *prefix, bool fReadOnly)
{
    if (pos.IsNull())
        return NULL;
    boost::filesystem::path path = GetBlockPosFilename(pos, prefix);
    boost::filesystem::create_directories(path.parent_path());
    FILE* file = fopen(path.string().c_str(), "rb+");
    if (!file && !fReadOnly)
        file = fopen(path.string().c_str(), "wb+");
    if (!file) {
        LogPrintf("Unable to open file %s\n", path.string());
        return NULL;
    }
    if (pos.nPos) {
        if (fseek(file, pos.nPos, SEEK_SET)) {
            LogPrintf("Unable to seek to position %u of %s\n", pos.nPos, path.string());
            fclose(file);
            return NULL;
        }
    }
    return file;
}

FILE* OpenBlockFile(const CDiskBlockPos &pos, bool fReadOnly) {
    return OpenDiskFile(pos, "blk", fReadOnly);
}

FILE* OpenUndoFile(const CDiskBlockPos &pos, bool fReadOnly) {
    return OpenDiskFile(pos, "rev", fReadOnly);
}

boost::filesystem::path GetBlockPosFilename(const CDiskBlockPos &pos, const char *prefix)
{
    return GetDataDir() / "blocks" / strprintf("%s%05u.dat", prefix, pos.nFile);
}

CBlockIndex * InsertBlockIndex(uint256 hash)
{
    if (hash == 0)
        return NULL;

    // Return existing
    BlockMap::iterator mi = mapBlockIndex.find(hash);
    if (mi != mapBlockIndex.end())
        return (*mi).second;

    // Create new
    CBlockIndex* pindexNew = new CBlockIndex();
    if (!pindexNew)
        throw runtime_error("LoadBlockIndex() : new CBlockIndex failed");
    mi = mapBlockIndex.insert(make_pair(hash, pindexNew)).first;
    pindexNew->phashBlock = &((*mi).first);

    return pindexNew;
}

bool static LoadBlockIndexDB()
{
    if (!pblocktree->LoadBlockIndexGuts())
        return false;

    boost::this_thread::interruption_point();

    // Calculate nChainWork
    vector<pair<int, CBlockIndex*> > vSortedByHeight;
    vSortedByHeight.reserve(mapBlockIndex.size());
    BOOST_FOREACH(const PAIRTYPE(uint256, CBlockIndex*)& item, mapBlockIndex)
    {
        CBlockIndex* pindex = item.second;
        vSortedByHeight.push_back(make_pair(pindex->nHeight, pindex));
    }
    sort(vSortedByHeight.begin(), vSortedByHeight.end());
    BOOST_FOREACH(const PAIRTYPE(int, CBlockIndex*)& item, vSortedByHeight)
    {
        CBlockIndex* pindex = item.second;
        pindex->nChainWork = (pindex->pprev ? pindex->pprev->nChainWork : 0) + pindex->GetBlockWork();
        if (pindex->nStatus & BLOCK_HAVE_DATA) {
            if (pindex->pprev) {
                if (pindex->pprev->nChainTx) {
                    pindex->nChainTx = pindex->pprev->nChainTx + pindex->nTx;
                } else {
                    pindex->nChainTx = 0;
                    mapBlocksUnlinked.insert(std::make_pair(pindex->pprev, pindex));
                }
            } else {
                pindex->nChainTx = pindex->nTx;
            }
        }
        if (pindex->IsValid(BLOCK_VALID_TRANSACTIONS) && (pindex->nChainTx || pindex->pprev == NULL))
            setBlockIndexCandidates.insert(pindex);
        if (pindex->nStatus & BLOCK_FAILED_MASK && (!pindexBestInvalid || pindex->nChainWork > pindexBestInvalid->nChainWork))
            pindexBestInvalid = pindex;
        if (pindex->pprev)
            pindex->BuildSkip();
        if (pindex->IsValid(BLOCK_VALID_TREE) && (pindexBestHeader == NULL || CBlockIndexWorkComparator()(pindexBestHeader, pindex)))
            pindexBestHeader = pindex;
    }

    // Load block file info
    pblocktree->ReadLastBlockFile(nLastBlockFile);
    vinfoBlockFile.resize(nLastBlockFile + 1);
    LogPrintf("%s: last block file = %i\n", __func__, nLastBlockFile);
    for (int nFile = 0; nFile <= nLastBlockFile; nFile++) {
        pblocktree->ReadBlockFileInfo(nFile, vinfoBlockFile[nFile]);
    }
    LogPrintf("%s: last block file info: %s\n", __func__, vinfoBlockFile[nLastBlockFile].ToString());
    for (int nFile = nLastBlockFile + 1; true; nFile++) {
        CBlockFileInfo info;
        if (pblocktree->ReadBlockFileInfo(nFile, info)) {
            vinfoBlockFile.push_back(info);
        } else {
            break;
        }
    }

    // Check presence of blk files
    LogPrintf("Checking all blk files are present...\n");
    set<int> setBlkDataFiles;
    BOOST_FOREACH(const PAIRTYPE(uint256, CBlockIndex*)& item, mapBlockIndex)
    {
        CBlockIndex* pindex = item.second;
        if (pindex->nStatus & BLOCK_HAVE_DATA) {
            setBlkDataFiles.insert(pindex->nFile);
        }
    }
    for (std::set<int>::iterator it = setBlkDataFiles.begin(); it != setBlkDataFiles.end(); it++)
    {
        CDiskBlockPos pos(*it, 0);
        if (CAutoFile(OpenBlockFile(pos, true), SER_DISK, CLIENT_VERSION).IsNull()) {
            return false;
        }
    }

    // Check whether we need to continue reindexing
    bool fReindexing = false;
    pblocktree->ReadReindexing(fReindexing);
    fReindex |= fReindexing;

    // Check whether we have a transaction index
    pblocktree->ReadFlag("txindex", fTxIndex);
    LogPrintf("LoadBlockIndexDB(): transaction index %s\n", fTxIndex ? "enabled" : "disabled");

    // Load pointer to end of best chain
    BlockMap::iterator it = mapBlockIndex.find(pcoinsTip->GetBestBlock());
    if (it == mapBlockIndex.end())
        return true;
    chainActive.SetTip(it->second);
    LogPrintf("LoadBlockIndexDB(): hashBestChain=%s height=%d date=%s progress=%f\n",
        chainActive.Tip()->GetBlockHash().ToString(), chainActive.Height(),
        DateTimeStrFormat("%Y-%m-%d %H:%M:%S", chainActive.Tip()->GetBlockTime()),
        Checkpoints::GuessVerificationProgress(chainActive.Tip()));

    return true;
}

CVerifyDB::CVerifyDB()
{
    uiInterface.ShowProgress(_("Verifying blocks..."), 0);
}

CVerifyDB::~CVerifyDB()
{
    uiInterface.ShowProgress("", 100);
}

bool CVerifyDB::VerifyDB(CCoinsView *coinsview, int nCheckLevel, int nCheckDepth)
{
    LOCK(cs_main);
    if (chainActive.Tip() == NULL || chainActive.Tip()->pprev == NULL)
        return true;

    // Verify blocks in the best chain
    if (nCheckDepth <= 0)
        nCheckDepth = 1000000000; // suffices until the year 19000
    if (nCheckDepth > chainActive.Height())
        nCheckDepth = chainActive.Height();
    nCheckLevel = std::max(0, std::min(4, nCheckLevel));
    LogPrintf("Verifying last %i blocks at level %i\n", nCheckDepth, nCheckLevel);
    CCoinsViewCache coins(coinsview);
    CBlockIndex* pindexState = chainActive.Tip();
    CBlockIndex* pindexFailure = NULL;
    int nGoodTransactions = 0;
    CValidationState state;
    for (CBlockIndex* pindex = chainActive.Tip(); pindex && pindex->pprev; pindex = pindex->pprev)
    {
        boost::this_thread::interruption_point();
        uiInterface.ShowProgress(_("Verifying blocks..."), std::max(1, std::min(99, (int)(((double)(chainActive.Height() - pindex->nHeight)) / (double)nCheckDepth * (nCheckLevel >= 4 ? 50 : 100)))));
        if (pindex->nHeight < chainActive.Height()-nCheckDepth)
            break;
        CBlock block;
        // check level 0: read from disk
        if (!ReadBlockFromDisk(block, pindex))
            return error("VerifyDB() : *** ReadBlockFromDisk failed at %d, hash=%s", pindex->nHeight, pindex->GetBlockHash().ToString());
        // check level 1: verify block validity
        if (nCheckLevel >= 1 && !CheckBlock(block, state))
            return error("VerifyDB() : *** found bad block at %d, hash=%s\n", pindex->nHeight, pindex->GetBlockHash().ToString());
        // check level 2: verify undo validity
        if (nCheckLevel >= 2 && pindex) {
            CBlockUndo undo;
            CDiskBlockPos pos = pindex->GetUndoPos();
            if (!pos.IsNull()) {
                if (!undo.ReadFromDisk(pos, pindex->pprev->GetBlockHash()))
                    return error("VerifyDB() : *** found bad undo data at %d, hash=%s\n", pindex->nHeight, pindex->GetBlockHash().ToString());
            }
        }
        // check level 3: check for inconsistencies during memory-only disconnect of tip blocks
        if (nCheckLevel >= 3 && pindex == pindexState && (coins.GetCacheSize() + pcoinsTip->GetCacheSize()) <= nCoinCacheSize) {
            bool fClean = true;
            if (!DisconnectBlock(block, state, pindex, coins, &fClean))
                return error("VerifyDB() : *** irrecoverable inconsistency in block data at %d, hash=%s", pindex->nHeight, pindex->GetBlockHash().ToString());
            pindexState = pindex->pprev;
            if (!fClean) {
                nGoodTransactions = 0;
                pindexFailure = pindex;
            } else
                nGoodTransactions += block.vtx.size();
        }
    }
    if (pindexFailure)
        return error("VerifyDB() : *** coin database inconsistencies found (last %i blocks, %i good transactions before that)\n", chainActive.Height() - pindexFailure->nHeight + 1, nGoodTransactions);

    // check level 4: try reconnecting blocks
    if (nCheckLevel >= 4) {
        CBlockIndex *pindex = pindexState;
        while (pindex != chainActive.Tip()) {
            boost::this_thread::interruption_point();
            uiInterface.ShowProgress(_("Verifying blocks..."), std::max(1, std::min(99, 100 - (int)(((double)(chainActive.Height() - pindex->nHeight)) / (double)nCheckDepth * 50))));
            pindex = chainActive.Next(pindex);
            CBlock block;
            if (!ReadBlockFromDisk(block, pindex))
                return error("VerifyDB() : *** ReadBlockFromDisk failed at %d, hash=%s", pindex->nHeight, pindex->GetBlockHash().ToString());
            if (!ConnectBlock(block, state, pindex, coins))
                return error("VerifyDB() : *** found unconnectable block at %d, hash=%s", pindex->nHeight, pindex->GetBlockHash().ToString());
        }
    }

    LogPrintf("No coin database inconsistencies in last %i blocks (%i transactions)\n", chainActive.Height() - pindexState->nHeight, nGoodTransactions);

    return true;
}

void UnloadBlockIndex()
{
    mapBlockIndex.clear();
    setBlockIndexCandidates.clear();
    chainActive.SetTip(NULL);
    pindexBestInvalid = NULL;
}

bool LoadBlockIndex()
{
    // Load block index from databases
    if (!fReindex && !LoadBlockIndexDB())
        return false;
    return true;
}


bool InitBlockIndex() {
    LOCK(cs_main);
    // Check whether we're already initialized
    if (chainActive.Genesis() != NULL)
        return true;

    // Use the provided setting for -txindex in the new database
    fTxIndex = GetBoolArg("-txindex", false);
    pblocktree->WriteFlag("txindex", fTxIndex);
    LogPrintf("Initializing databases...\n");

    // Only add the genesis block if not reindexing (in which case we reuse the one already on disk)
    if (!fReindex) {
        try {
            CBlock &block = const_cast<CBlock&>(Params().GenesisBlock());
            // Start new block file
            unsigned int nBlockSize = ::GetSerializeSize(block, SER_DISK, CLIENT_VERSION);
            CDiskBlockPos blockPos;
            CValidationState state;
            if (!FindBlockPos(state, blockPos, nBlockSize+8, 0, block.GetBlockTime()))
                return error("LoadBlockIndex() : FindBlockPos failed");
            if (!WriteBlockToDisk(block, blockPos))
                return error("LoadBlockIndex() : writing genesis block to disk failed");
            CBlockIndex *pindex = AddToBlockIndex(block);
            if (!ReceivedBlockTransactions(block, state, pindex, blockPos))
                return error("LoadBlockIndex() : genesis block not accepted");
            if (!ActivateBestChain(state, &block))
                return error("LoadBlockIndex() : genesis block cannot be activated");
        } catch(std::runtime_error &e) {
            return error("LoadBlockIndex() : failed to initialize block database: %s", e.what());
        }
    }

    return true;
}



void PrintBlockTree()
{
    AssertLockHeld(cs_main);
    // pre-compute tree structure
    map<CBlockIndex*, vector<CBlockIndex*> > mapNext;
    for (BlockMap::iterator mi = mapBlockIndex.begin(); mi != mapBlockIndex.end(); ++mi)
    {
        CBlockIndex* pindex = (*mi).second;
        mapNext[pindex->pprev].push_back(pindex);
        // test
        //while (rand() % 3 == 0)
        //    mapNext[pindex->pprev].push_back(pindex);
    }

    vector<pair<int, CBlockIndex*> > vStack;
    vStack.push_back(make_pair(0, chainActive.Genesis()));

    int nPrevCol = 0;
    while (!vStack.empty())
    {
        int nCol = vStack.back().first;
        CBlockIndex* pindex = vStack.back().second;
        vStack.pop_back();

        // print split or gap
        if (nCol > nPrevCol)
        {
            for (int i = 0; i < nCol-1; i++)
                LogPrintf("| ");
            LogPrintf("|\\\n");
        }
        else if (nCol < nPrevCol)
        {
            for (int i = 0; i < nCol; i++)
                LogPrintf("| ");
            LogPrintf("|\n");
       }
        nPrevCol = nCol;

        // print columns
        for (int i = 0; i < nCol; i++)
            LogPrintf("| ");

        // print item
        CBlock block;
        ReadBlockFromDisk(block, pindex);
        LogPrintf("%d (blk%05u.dat:0x%x)  %s  tx %u\n",
            pindex->nHeight,
            pindex->GetBlockPos().nFile, pindex->GetBlockPos().nPos,
            DateTimeStrFormat("%Y-%m-%d %H:%M:%S", block.GetBlockTime()),
            block.vtx.size());

        // put the main time-chain first
        vector<CBlockIndex*>& vNext = mapNext[pindex];
        for (unsigned int i = 0; i < vNext.size(); i++)
        {
            if (chainActive.Next(vNext[i]))
            {
                swap(vNext[0], vNext[i]);
                break;
            }
        }

        // iterate children
        for (unsigned int i = 0; i < vNext.size(); i++)
            vStack.push_back(make_pair(nCol+i, vNext[i]));
    }
}

bool LoadExternalBlockFile(FILE* fileIn, CDiskBlockPos *dbp)
{
    // Map of disk positions for blocks with unknown parent (only used for reindex)
    static std::multimap<uint256, CDiskBlockPos> mapBlocksUnknownParent;
    int64_t nStart = GetTimeMillis();

    int nLoaded = 0;
    try {
        // This takes over fileIn and calls fclose() on it in the CBufferedFile destructor
        CBufferedFile blkdat(fileIn, 2*MAX_BLOCK_SIZE, MAX_BLOCK_SIZE+8, SER_DISK, CLIENT_VERSION);
        uint64_t nRewind = blkdat.GetPos();
        while (!blkdat.eof()) {
            boost::this_thread::interruption_point();

            blkdat.SetPos(nRewind);
            nRewind++; // start one byte further next time, in case of failure
            blkdat.SetLimit(); // remove former limit
            unsigned int nSize = 0;
            try {
                // locate a header
                unsigned char buf[MESSAGE_START_SIZE];
                blkdat.FindByte(Params().MessageStart()[0]);
                nRewind = blkdat.GetPos()+1;
                blkdat >> FLATDATA(buf);
                if (memcmp(buf, Params().MessageStart(), MESSAGE_START_SIZE))
                    continue;
                // read size
                blkdat >> nSize;
                if (nSize < 80 || nSize > MAX_BLOCK_SIZE)
                    continue;
            } catch (const std::exception &) {
                // no valid block header found; don't complain
                break;
            }
            try {
                // read block
                uint64_t nBlockPos = blkdat.GetPos();
                if (dbp)
                    dbp->nPos = nBlockPos;
                blkdat.SetLimit(nBlockPos + nSize);
                blkdat.SetPos(nBlockPos);
                CBlock block;
                blkdat >> block;
                nRewind = blkdat.GetPos();

                // detect out of order blocks, and store them for later
                uint256 hash = block.GetHash();
                if (hash != Params().HashGenesisBlock() && mapBlockIndex.find(block.hashPrevBlock) == mapBlockIndex.end()) {
                    LogPrint("reindex", "%s: Out of order block %s, parent %s not known\n", __func__, hash.ToString(),
                            block.hashPrevBlock.ToString());
                    if (dbp)
                        mapBlocksUnknownParent.insert(std::make_pair(block.hashPrevBlock, *dbp));
                    continue;
                }

                // process in case the block isn't known yet
                if (mapBlockIndex.count(hash) == 0) {
                    CValidationState state;
                    if (ProcessNewBlock(state, NULL, &block, dbp))
                        nLoaded++;
                    if (state.IsError())
                        break;
                }

                // Recursively process earlier encountered successors of this block
                deque<uint256> queue;
                queue.push_back(hash);
                while (!queue.empty()) {
                    uint256 head = queue.front();
                    queue.pop_front();
                    std::pair<std::multimap<uint256, CDiskBlockPos>::iterator, std::multimap<uint256, CDiskBlockPos>::iterator> range = mapBlocksUnknownParent.equal_range(head);
                    while (range.first != range.second) {
                        std::multimap<uint256, CDiskBlockPos>::iterator it = range.first;
                        if (ReadBlockFromDisk(block, it->second))
                        {
                            LogPrintf("%s: Processing out of order child %s of %s\n", __func__, block.GetHash().ToString(),
                                    head.ToString());
                            CValidationState dummy;
                            if (ProcessNewBlock(dummy, NULL, &block, &it->second))
                            {
                                nLoaded++;
                                queue.push_back(block.GetHash());
                            }
                        }
                        range.first++;
                        mapBlocksUnknownParent.erase(it);
                    }
                }
            } catch (std::exception &e) {
                LogPrintf("%s : Deserialize or I/O error - %s", __func__, e.what());
            }
        }
    } catch(std::runtime_error &e) {
        AbortNode(std::string("System error: ") + e.what());
    }
    if (nLoaded > 0)
        LogPrintf("Loaded %i blocks from external file in %dms\n", nLoaded, GetTimeMillis() - nStart);
    return nLoaded > 0;
}

//////////////////////////////////////////////////////////////////////////////
//
// CAlert
//

string GetWarnings(string strFor)
{
    int nPriority = 0;
    string strStatusBar;
    string strRPC;

    if (GetBoolArg("-testsafemode", false))
        strRPC = "test";

    if (!CLIENT_VERSION_IS_RELEASE)
        strStatusBar = _("This is a pre-release test build - use at your own risk - do not use for mining or merchant applications");

    // Misc warnings like out of disk space and clock is wrong
    if (strMiscWarning != "")
    {
        nPriority = 1000;
        strStatusBar = strMiscWarning;
    }

    if (fLargeWorkForkFound)
    {
        nPriority = 2000;
        strStatusBar = strRPC = _("Warning: The network does not appear to fully agree! Some miners appear to be experiencing issues.");
    }
    else if (fLargeWorkInvalidChainFound)
    {
        nPriority = 2000;
        strStatusBar = strRPC = _("Warning: We do not appear to fully agree with our peers! You may need to upgrade, or other nodes may need to upgrade.");
    }

    // Alerts
    {
        LOCK(cs_mapAlerts);
        BOOST_FOREACH(PAIRTYPE(const uint256, CAlert)& item, mapAlerts)
        {
            const CAlert& alert = item.second;
            if (alert.AppliesToMe() && alert.nPriority > nPriority)
            {
                nPriority = alert.nPriority;
                strStatusBar = alert.strStatusBar;
            }
        }
    }

    if (strFor == "statusbar")
        return strStatusBar;
    else if (strFor == "rpc")
        return strRPC;
    assert(!"GetWarnings() : invalid parameter");
    return "error";
}








//////////////////////////////////////////////////////////////////////////////
//
// Messages
//


bool static AlreadyHave(const CInv& inv)
{
    switch (inv.type)
    {
    case MSG_TX:
        {
            bool txInMap = false;
            txInMap = mempool.exists(inv.hash);
            return txInMap || mapOrphanTransactions.count(inv.hash) ||
                pcoinsTip->HaveCoins(inv.hash);
        }
    case MSG_BLOCK:
        return mapBlockIndex.count(inv.hash);
    }
    // Don't know what it is, just say we already got one
    return true;
}


void static ProcessGetData(CNode* pfrom)
{
    std::deque<CInv>::iterator it = pfrom->vRecvGetData.begin();

    vector<CInv> vNotFound;

    LOCK(cs_main);

    while (it != pfrom->vRecvGetData.end()) {
        // Don't bother if send buffer is too full to respond anyway
        if (pfrom->nSendSize >= SendBufferSize())
            break;

        const CInv &inv = *it;
        {
            boost::this_thread::interruption_point();
            it++;

            if (inv.type == MSG_BLOCK || inv.type == MSG_FILTERED_BLOCK)
            {
                bool send = false;
                BlockMap::iterator mi = mapBlockIndex.find(inv.hash);
                if (mi != mapBlockIndex.end())
                {
                    // If the requested block is at a height below our last
                    // checkpoint, only serve it if it's in the checkpointed chain
                    int nHeight = mi->second->nHeight;
                    CBlockIndex* pcheckpoint = Checkpoints::GetLastCheckpoint();
                    if (pcheckpoint && nHeight < pcheckpoint->nHeight) {
                        if (!chainActive.Contains(mi->second))
                        {
                            LogPrintf("ProcessGetData(): ignoring request for old block that isn't in the main chain\n");
                        } else {
                            send = true;
                        }
                    } else {
                        send = true;
                    }
                }
                if (send)
                {
                    // Send block from disk
                    CBlock block;
                    if (!ReadBlockFromDisk(block, (*mi).second))
                        assert(!"cannot load block from disk");
                    if (inv.type == MSG_BLOCK)
                        pfrom->PushMessage("block", block);
                    else // MSG_FILTERED_BLOCK)
                    {
                        LOCK(pfrom->cs_filter);
                        if (pfrom->pfilter)
                        {
                            CMerkleBlock merkleBlock(block, *pfrom->pfilter);
                            pfrom->PushMessage("merkleblock", merkleBlock);
                            // CMerkleBlock just contains hashes, so also push any transactions in the block the client did not see
                            // This avoids hurting performance by pointlessly requiring a round-trip
                            // Note that there is currently no way for a node to request any single transactions we didnt send here -
                            // they must either disconnect and retry or request the full block.
                            // Thus, the protocol spec specified allows for us to provide duplicate txn here,
                            // however we MUST always provide at least what the remote peer needs
                            typedef std::pair<unsigned int, uint256> PairType;
                            BOOST_FOREACH(PairType& pair, merkleBlock.vMatchedTxn)
                                if (!pfrom->setInventoryKnown.count(CInv(MSG_TX, pair.second)))
                                    pfrom->PushMessage("tx", block.vtx[pair.first]);
                        }
                        // else
                            // no response
                    }

                    // Trigger them to send a getblocks request for the next batch of inventory
                    if (inv.hash == pfrom->hashContinue)
                    {
                        // Bypass PushInventory, this must send even if redundant,
                        // and we want it right after the last block so they don't
                        // wait for other stuff first.
                        vector<CInv> vInv;
                        vInv.push_back(CInv(MSG_BLOCK, chainActive.Tip()->GetBlockHash()));
                        pfrom->PushMessage("inv", vInv);
                        pfrom->hashContinue = 0;
                    }
                }
            }
            else if (inv.IsKnownType())
            {
                // Send stream from relay memory
                bool pushed = false;
                {
                    LOCK(cs_mapRelay);
                    map<CInv, CDataStream>::iterator mi = mapRelay.find(inv);
                    if (mi != mapRelay.end()) {
                        pfrom->PushMessage(inv.GetCommand(), (*mi).second);
                        pushed = true;
                    }
                }
                if (!pushed && inv.type == MSG_TX) {
                    CTransaction tx;
                    if (mempool.lookup(inv.hash, tx)) {
                        CDataStream ss(SER_NETWORK, PROTOCOL_VERSION);
                        ss.reserve(1000);
                        ss << tx;
                        pfrom->PushMessage("tx", ss);
                        pushed = true;
                    }
                }
                if (!pushed) {
                    vNotFound.push_back(inv);
                }
            }

            // Track requests for our stuff.
            g_signals.Inventory(inv.hash);

            if (inv.type == MSG_BLOCK || inv.type == MSG_FILTERED_BLOCK)
                break;
        }
    }

    pfrom->vRecvGetData.erase(pfrom->vRecvGetData.begin(), it);

    if (!vNotFound.empty()) {
        // Let the peer know that we didn't find what it asked for, so it doesn't
        // have to wait around forever. Currently only SPV clients actually care
        // about this message: it's needed when they are recursively walking the
        // dependencies of relevant unconfirmed transactions. SPV clients want to
        // do that because they want to know about (and store and rebroadcast and
        // risk analyze) the dependencies of transactions relevant to them, without
        // having to download the entire memory pool.
        pfrom->PushMessage("notfound", vNotFound);
    }
}

bool static ProcessMessage(CNode* pfrom, string strCommand, CDataStream& vRecv, int64_t nTimeReceived)
{
    RandAddSeedPerfmon();
    LogPrint("net", "received: %s (%u bytes) peer=%d\n", strCommand, vRecv.size(), pfrom->id);
    if (mapArgs.count("-dropmessagestest") && GetRand(atoi(mapArgs["-dropmessagestest"])) == 0)
    {
        LogPrintf("dropmessagestest DROPPING RECV MESSAGE\n");
        return true;
    }




    if (strCommand == "version")
    {
        // Each connection can only send one version message
        if (pfrom->nVersion != 0)
        {
            pfrom->PushMessage("reject", strCommand, REJECT_DUPLICATE, string("Duplicate version message"));
            Misbehaving(pfrom->GetId(), 1);
            return false;
        }

        int64_t nTime;
        CAddress addrMe;
        CAddress addrFrom;
        uint64_t nNonce = 1;
        vRecv >> pfrom->nVersion >> pfrom->nServices >> nTime >> addrMe;
        if (pfrom->nVersion < MIN_PEER_PROTO_VERSION)
        {
            // disconnect from peers older than this proto version
            LogPrintf("peer=%d using obsolete version %i; disconnecting\n", pfrom->id, pfrom->nVersion);
            pfrom->PushMessage("reject", strCommand, REJECT_OBSOLETE,
                               strprintf("Version must be %d or greater", MIN_PEER_PROTO_VERSION));
            pfrom->fDisconnect = true;
            return false;
        }

        if (pfrom->nVersion == 10300)
            pfrom->nVersion = 300;
        if (!vRecv.empty())
            vRecv >> addrFrom >> nNonce;
        if (!vRecv.empty()) {
            vRecv >> LIMITED_STRING(pfrom->strSubVer, 256);
            pfrom->cleanSubVer = SanitizeString(pfrom->strSubVer);
        }
        if (!vRecv.empty())
            vRecv >> pfrom->nStartingHeight;
        if (!vRecv.empty())
            vRecv >> pfrom->fRelayTxes; // set to true after we get the first filter* message
        else
            pfrom->fRelayTxes = true;

        if (pfrom->fInbound && addrMe.IsRoutable())
        {
            pfrom->addrLocal = addrMe;
            SeenLocal(addrMe);
        }

        // Disconnect if we connected to ourself
        if (nNonce == nLocalHostNonce && nNonce > 1)
        {
            LogPrintf("connected to self at %s, disconnecting\n", pfrom->addr.ToString());
            pfrom->fDisconnect = true;
            return true;
        }

        // Be shy and don't send version until we hear
        if (pfrom->fInbound)
            pfrom->PushVersion();

        pfrom->fClient = !(pfrom->nServices & NODE_NETWORK);

        // Potentially mark this peer as a preferred download peer.
        UpdatePreferredDownload(pfrom, State(pfrom->GetId()));

        // Change version
        pfrom->PushMessage("verack");
        pfrom->ssSend.SetVersion(min(pfrom->nVersion, PROTOCOL_VERSION));

        if (!pfrom->fInbound)
        {
            // Advertise our address
            if (fListen && !IsInitialBlockDownload())
            {
                CAddress addr = GetLocalAddress(&pfrom->addr);
                if (addr.IsRoutable())
                    pfrom->PushAddress(addr);
            }

            // Get recent addresses
            if (pfrom->fOneShot || pfrom->nVersion >= CADDR_TIME_VERSION || addrman.size() < 1000)
            {
                pfrom->PushMessage("getaddr");
                pfrom->fGetAddr = true;
            }
            addrman.Good(pfrom->addr);
        } else {
            if (((CNetAddr)pfrom->addr) == (CNetAddr)addrFrom)
            {
                addrman.Add(addrFrom, addrFrom);
                addrman.Good(addrFrom);
            }
        }

        // Relay alerts
        {
            LOCK(cs_mapAlerts);
            BOOST_FOREACH(PAIRTYPE(const uint256, CAlert)& item, mapAlerts)
                item.second.RelayTo(pfrom);
        }

        pfrom->fSuccessfullyConnected = true;

        string remoteAddr;
        if (fLogIPs)
            remoteAddr = ", peeraddr=" + pfrom->addr.ToString();

        LogPrintf("receive version message: %s: version %d, blocks=%d, us=%s, peer=%d%s\n",
                  pfrom->cleanSubVer, pfrom->nVersion,
                  pfrom->nStartingHeight, addrMe.ToString(), pfrom->id,
                  remoteAddr);

        AddTimeData(pfrom->addr, nTime);
    }


    else if (pfrom->nVersion == 0)
    {
        // Must have a version message before anything else
        Misbehaving(pfrom->GetId(), 1);
        return false;
    }


    else if (strCommand == "verack")
    {
        pfrom->SetRecvVersion(min(pfrom->nVersion, PROTOCOL_VERSION));
    }


    else if (strCommand == "addr")
    {
        vector<CAddress> vAddr;
        vRecv >> vAddr;

        // Don't want addr from older versions unless seeding
        if (pfrom->nVersion < CADDR_TIME_VERSION && addrman.size() > 1000)
            return true;
        if (vAddr.size() > 1000)
        {
            Misbehaving(pfrom->GetId(), 20);
            return error("message addr size() = %u", vAddr.size());
        }

        // Store the new addresses
        vector<CAddress> vAddrOk;
        int64_t nNow = GetAdjustedTime();
        int64_t nSince = nNow - 10 * 60;
        BOOST_FOREACH(CAddress& addr, vAddr)
        {
            boost::this_thread::interruption_point();

            if (addr.nTime <= 100000000 || addr.nTime > nNow + 10 * 60)
                addr.nTime = nNow - 5 * 24 * 60 * 60;
            pfrom->AddAddressKnown(addr);
            bool fReachable = IsReachable(addr);
            if (addr.nTime > nSince && !pfrom->fGetAddr && vAddr.size() <= 10 && addr.IsRoutable())
            {
                // Relay to a limited number of other nodes
                {
                    LOCK(cs_vNodes);
                    // Use deterministic randomness to send to the same nodes for 24 hours
                    // at a time so the setAddrKnowns of the chosen nodes prevent repeats
                    static uint256 hashSalt;
                    if (hashSalt == 0)
                        hashSalt = GetRandHash();
                    uint64_t hashAddr = addr.GetHash();
                    uint256 hashRand = hashSalt ^ (hashAddr<<32) ^ ((GetTime()+hashAddr)/(24*60*60));
                    hashRand = Hash(BEGIN(hashRand), END(hashRand));
                    multimap<uint256, CNode*> mapMix;
                    BOOST_FOREACH(CNode* pnode, vNodes)
                    {
                        if (pnode->nVersion < CADDR_TIME_VERSION)
                            continue;
                        unsigned int nPointer;
                        memcpy(&nPointer, &pnode, sizeof(nPointer));
                        uint256 hashKey = hashRand ^ nPointer;
                        hashKey = Hash(BEGIN(hashKey), END(hashKey));
                        mapMix.insert(make_pair(hashKey, pnode));
                    }
                    int nRelayNodes = fReachable ? 2 : 1; // limited relaying of addresses outside our network(s)
                    for (multimap<uint256, CNode*>::iterator mi = mapMix.begin(); mi != mapMix.end() && nRelayNodes-- > 0; ++mi)
                        ((*mi).second)->PushAddress(addr);
                }
            }
            // Do not store addresses outside our network
            if (fReachable)
                vAddrOk.push_back(addr);
        }
        addrman.Add(vAddrOk, pfrom->addr, 2 * 60 * 60);
        if (vAddr.size() < 1000)
            pfrom->fGetAddr = false;
        if (pfrom->fOneShot)
            pfrom->fDisconnect = true;
    }


    else if (strCommand == "inv")
    {
        vector<CInv> vInv;
        vRecv >> vInv;
        if (vInv.size() > MAX_INV_SZ)
        {
            Misbehaving(pfrom->GetId(), 20);
            return error("message inv size() = %u", vInv.size());
        }

        LOCK(cs_main);

        std::vector<CInv> vToFetch;

        for (unsigned int nInv = 0; nInv < vInv.size(); nInv++)
        {
            const CInv &inv = vInv[nInv];

            boost::this_thread::interruption_point();
            pfrom->AddInventoryKnown(inv);

            bool fAlreadyHave = AlreadyHave(inv);
            LogPrint("net", "got inv: %s  %s peer=%d\n", inv.ToString(), fAlreadyHave ? "have" : "new", pfrom->id);

            if (!fAlreadyHave && !fImporting && !fReindex && inv.type != MSG_BLOCK)
                pfrom->AskFor(inv);

            if (inv.type == MSG_BLOCK) {
                UpdateBlockAvailability(pfrom->GetId(), inv.hash);
                if (!fAlreadyHave && !fImporting && !fReindex && !mapBlocksInFlight.count(inv.hash)) {
                    // First request the headers preceeding the announced block. In the normal fully-synced
                    // case where a new block is announced that succeeds the current tip (no reorganization),
                    // there are no such headers.
                    // Secondly, and only when we are close to being synced, we request the announced block directly,
                    // to avoid an extra round-trip. Note that we must *first* ask for the headers, so by the
                    // time the block arrives, the header chain leading up to it is already validated. Not
                    // doing this will result in the received block being rejected as an orphan in case it is
                    // not a direct successor.
                    pfrom->PushMessage("getheaders", chainActive.GetLocator(pindexBestHeader), inv.hash);
                    if (chainActive.Tip()->GetBlockTime() > GetAdjustedTime() - Params().TargetSpacing() * 20) {
                        vToFetch.push_back(inv);
                        // Mark block as in flight already, even though the actual "getdata" message only goes out
                        // later (within the same cs_main lock, though).
                        MarkBlockAsInFlight(pfrom->GetId(), inv.hash);
                    }
                    LogPrint("net", "getheaders (%d) %s to peer=%d\n", pindexBestHeader->nHeight, inv.hash.ToString(), pfrom->id);
                }
            }

            // Track requests for our stuff
            g_signals.Inventory(inv.hash);

            if (pfrom->nSendSize > (SendBufferSize() * 2)) {
                Misbehaving(pfrom->GetId(), 50);
                return error("send buffer size() = %u", pfrom->nSendSize);
            }
        }

        if (!vToFetch.empty())
            pfrom->PushMessage("getdata", vToFetch);
    }


    else if (strCommand == "getdata")
    {
        vector<CInv> vInv;
        vRecv >> vInv;
        if (vInv.size() > MAX_INV_SZ)
        {
            Misbehaving(pfrom->GetId(), 20);
            return error("message getdata size() = %u", vInv.size());
        }

        if (fDebug || (vInv.size() != 1))
            LogPrint("net", "received getdata (%u invsz) peer=%d\n", vInv.size(), pfrom->id);

        if ((fDebug && vInv.size() > 0) || (vInv.size() == 1))
            LogPrint("net", "received getdata for: %s peer=%d\n", vInv[0].ToString(), pfrom->id);

        pfrom->vRecvGetData.insert(pfrom->vRecvGetData.end(), vInv.begin(), vInv.end());
        ProcessGetData(pfrom);
    }


    else if (strCommand == "getblocks")
    {
        CBlockLocator locator;
        uint256 hashStop;
        vRecv >> locator >> hashStop;

        LOCK(cs_main);

        // Find the last block the caller has in the main chain
        CBlockIndex* pindex = FindForkInGlobalIndex(chainActive, locator);

        // Send the rest of the chain
        if (pindex)
            pindex = chainActive.Next(pindex);
        int nLimit = 500;
        LogPrint("net", "getblocks %d to %s limit %d from peer=%d\n", (pindex ? pindex->nHeight : -1), hashStop==uint256(0) ? "end" : hashStop.ToString(), nLimit, pfrom->id);
        for (; pindex; pindex = chainActive.Next(pindex))
        {
            if (pindex->GetBlockHash() == hashStop)
            {
                LogPrint("net", "  getblocks stopping at %d %s\n", pindex->nHeight, pindex->GetBlockHash().ToString());
                break;
            }
            pfrom->PushInventory(CInv(MSG_BLOCK, pindex->GetBlockHash()));
            if (--nLimit <= 0)
            {
                // When this block is requested, we'll send an inv that'll make them
                // getblocks the next batch of inventory.
                LogPrint("net", "  getblocks stopping at limit %d %s\n", pindex->nHeight, pindex->GetBlockHash().ToString());
                pfrom->hashContinue = pindex->GetBlockHash();
                break;
            }
        }
    }


    else if (strCommand == "getheaders")
    {
        CBlockLocator locator;
        uint256 hashStop;
        vRecv >> locator >> hashStop;

        LOCK(cs_main);

        CBlockIndex* pindex = NULL;
        if (locator.IsNull())
        {
            // If locator is null, return the hashStop block
            BlockMap::iterator mi = mapBlockIndex.find(hashStop);
            if (mi == mapBlockIndex.end())
                return true;
            pindex = (*mi).second;
        }
        else
        {
            // Find the last block the caller has in the main chain
            pindex = FindForkInGlobalIndex(chainActive, locator);
            if (pindex)
                pindex = chainActive.Next(pindex);
        }

        // we must use CBlocks, as CBlockHeaders won't include the 0x00 nTx count at the end
        vector<CBlock> vHeaders;
        int nLimit = MAX_HEADERS_RESULTS;
        LogPrint("net", "getheaders %d to %s from peer=%d\n", (pindex ? pindex->nHeight : -1), hashStop.ToString(), pfrom->id);
        for (; pindex; pindex = chainActive.Next(pindex))
        {
            vHeaders.push_back(pindex->GetBlockHeader());
            if (--nLimit <= 0 || pindex->GetBlockHash() == hashStop)
                break;
        }
        pfrom->PushMessage("headers", vHeaders);
    }


    else if (strCommand == "tx")
    {
        vector<uint256> vWorkQueue;
        vector<uint256> vEraseQueue;
        CTransaction tx;
        vRecv >> tx;

        if (cclGlobals->dlog.get() != NULL) cclGlobals->dlog->OnNewTransaction(tx);

        CInv inv(MSG_TX, tx.GetHash());
        pfrom->AddInventoryKnown(inv);

        LOCK(cs_main);

        bool fMissingInputs = false;
        CValidationState state;

        mapAlreadyAskedFor.erase(inv);

        if (AcceptToMemoryPool(mempool, state, tx, true, &fMissingInputs))
        {
            mempool.check(pcoinsTip);
            RelayTransaction(tx);
            vWorkQueue.push_back(inv.hash);
            vEraseQueue.push_back(inv.hash);

            LogPrint("mempool", "AcceptToMemoryPool: peer=%d %s : accepted %s (poolsz %u)\n",
                pfrom->id, pfrom->cleanSubVer,
                tx.GetHash().ToString(),
                mempool.mapTx.size());

            // Recursively process any orphan transactions that depended on this one
            set<NodeId> setMisbehaving;
            for (unsigned int i = 0; i < vWorkQueue.size(); i++)
            {
                map<uint256, set<uint256> >::iterator itByPrev = mapOrphanTransactionsByPrev.find(vWorkQueue[i]);
                if (itByPrev == mapOrphanTransactionsByPrev.end())
                    continue;
                for (set<uint256>::iterator mi = itByPrev->second.begin();
                     mi != itByPrev->second.end();
                     ++mi)
                {
                    const uint256& orphanHash = *mi;
                    const CTransaction& orphanTx = mapOrphanTransactions[orphanHash].tx;
                    NodeId fromPeer = mapOrphanTransactions[orphanHash].fromPeer;
                    bool fMissingInputs2 = false;
                    // Use a dummy CValidationState so someone can't setup nodes to counter-DoS based on orphan
                    // resolution (that is, feeding people an invalid transaction based on LegitTxX in order to get
                    // anyone relaying LegitTxX banned)
                    CValidationState stateDummy;

                    vEraseQueue.push_back(orphanHash);

                    if (setMisbehaving.count(fromPeer))
                        continue;
                    if (AcceptToMemoryPool(mempool, stateDummy, orphanTx, true, &fMissingInputs2))
                    {
                        LogPrint("mempool", "   accepted orphan tx %s\n", orphanHash.ToString());
                        RelayTransaction(orphanTx);
                        vWorkQueue.push_back(orphanHash);
                    }
                    else if (!fMissingInputs2)
                    {
                        int nDos = 0;
                        if (stateDummy.IsInvalid(nDos) && nDos > 0)
                        {
                            // Punish peer that gave us an invalid orphan tx
                            Misbehaving(fromPeer, nDos);
                            setMisbehaving.insert(fromPeer);
                            LogPrint("mempool", "   invalid orphan tx %s\n", orphanHash.ToString());
                        }
                        // too-little-fee orphan
                        LogPrint("mempool", "   removed orphan tx %s\n", orphanHash.ToString());
                    }
                    mempool.check(pcoinsTip);
                }
            }

            BOOST_FOREACH(uint256 hash, vEraseQueue)
                EraseOrphanTx(hash);
        }
        else if (fMissingInputs)
        {
            AddOrphanTx(tx, pfrom->GetId());

            // DoS prevention: do not allow mapOrphanTransactions to grow unbounded
            unsigned int nMaxOrphanTx = (unsigned int)std::max((int64_t)0, GetArg("-maxorphantx", DEFAULT_MAX_ORPHAN_TRANSACTIONS));
            unsigned int nEvicted = LimitOrphanTxSize(nMaxOrphanTx);
            if (nEvicted > 0)
                LogPrint("mempool", "mapOrphan overflow, removed %u tx\n", nEvicted);
        } else if (pfrom->fWhitelisted) {
            // Always relay transactions received from whitelisted peers, even
            // if they are already in the mempool (allowing the node to function
            // as a gateway for nodes hidden behind it).
            RelayTransaction(tx);
        }
        int nDoS = 0;
        if (state.IsInvalid(nDoS))
        {
            LogPrint("mempool", "%s from peer=%d %s was not accepted into the memory pool: %s\n", tx.GetHash().ToString(),
                pfrom->id, pfrom->cleanSubVer,
                state.GetRejectReason());
            pfrom->PushMessage("reject", strCommand, state.GetRejectCode(),
                               state.GetRejectReason(), inv.hash);
            if (nDoS > 0)
                Misbehaving(pfrom->GetId(), nDoS);
        }
    }


    else if (strCommand == "headers" && !fImporting && !fReindex) // Ignore headers received while importing
    {
        std::vector<CBlockHeader> headers;

        // Bypass the normal CBlock deserialization, as we don't want to risk deserializing 2000 full blocks.
        unsigned int nCount = ReadCompactSize(vRecv);
        if (nCount > MAX_HEADERS_RESULTS) {
            Misbehaving(pfrom->GetId(), 20);
            return error("headers message size = %u", nCount);
        }
        headers.resize(nCount);
        for (unsigned int n = 0; n < nCount; n++) {
            vRecv >> headers[n];
            ReadCompactSize(vRecv); // ignore tx count; assume it is 0.
        }

        if (cclGlobals->dlog.get() != NULL) cclGlobals->dlog->OnNewHeaders(headers);

        LOCK(cs_main);

        if (nCount == 0) {
            // Nothing interesting. Stop asking this peers for more headers.
            return true;
        }

        CBlockIndex *pindexLast = NULL;
        BOOST_FOREACH(const CBlockHeader& header, headers) {
            CValidationState state;
            if (pindexLast != NULL && header.hashPrevBlock != pindexLast->GetBlockHash()) {
                Misbehaving(pfrom->GetId(), 20);
                return error("non-continuous headers sequence");
            }
            if (!AcceptBlockHeader(header, state, &pindexLast)) {
                int nDoS;
                if (state.IsInvalid(nDoS)) {
                    if (nDoS > 0)
                        Misbehaving(pfrom->GetId(), nDoS);
                    return error("invalid header received");
                }
            }
        }

        if (pindexLast)
            UpdateBlockAvailability(pfrom->GetId(), pindexLast->GetBlockHash());

        if (nCount == MAX_HEADERS_RESULTS && pindexLast) {
            // Headers message had its maximum size; the peer may have more headers.
            // TODO: optimize: if pindexLast is an ancestor of chainActive.Tip or pindexBestHeader, continue
            // from there instead.
            LogPrint("net", "more getheaders (%d) to end to peer=%d (startheight:%d)\n", pindexLast->nHeight, pfrom->id, pfrom->nStartingHeight);
            pfrom->PushMessage("getheaders", chainActive.GetLocator(pindexLast), uint256(0));
        }
    }

    else if (strCommand == "block" && !fImporting && !fReindex) // Ignore blocks received while importing
    {
        CBlock block;
        vRecv >> block;

        if (cclGlobals->dlog.get() != NULL) cclGlobals->dlog->OnNewBlock(block);

        CInv inv(MSG_BLOCK, block.GetHash());
        LogPrint("net", "received block %s peer=%d\n", inv.hash.ToString(), pfrom->id);

        pfrom->AddInventoryKnown(inv);

        CValidationState state;
        ProcessNewBlock(state, pfrom, &block);
        int nDoS;
        if (state.IsInvalid(nDoS)) {
            pfrom->PushMessage("reject", strCommand, state.GetRejectCode(),
                               state.GetRejectReason(), inv.hash);
            if (nDoS > 0) {
                LOCK(cs_main);
                Misbehaving(pfrom->GetId(), nDoS);
            }
        }

    }


    else if (strCommand == "getaddr")
    {
        pfrom->vAddrToSend.clear();
        vector<CAddress> vAddr = addrman.GetAddr();
        BOOST_FOREACH(const CAddress &addr, vAddr)
            pfrom->PushAddress(addr);
    }


    else if (strCommand == "mempool")
    {
        LOCK2(cs_main, pfrom->cs_filter);

        std::vector<uint256> vtxid;
        mempool.queryHashes(vtxid);
        vector<CInv> vInv;
        BOOST_FOREACH(uint256& hash, vtxid) {
            CInv inv(MSG_TX, hash);
            CTransaction tx;
            bool fInMemPool = mempool.lookup(hash, tx);
            if (!fInMemPool) continue; // another thread removed since queryHashes, maybe...
            if ((pfrom->pfilter && pfrom->pfilter->IsRelevantAndUpdate(tx)) ||
               (!pfrom->pfilter))
                vInv.push_back(inv);
            if (vInv.size() == MAX_INV_SZ) {
                pfrom->PushMessage("inv", vInv);
                vInv.clear();
            }
        }
        if (vInv.size() > 0)
            pfrom->PushMessage("inv", vInv);
    }


    else if (strCommand == "ping")
    {
        if (pfrom->nVersion > BIP0031_VERSION)
        {
            uint64_t nonce = 0;
            vRecv >> nonce;
            // Echo the message back with the nonce. This allows for two useful features:
            //
            // 1) A remote node can quickly check if the connection is operational
            // 2) Remote nodes can measure the latency of the network thread. If this node
            //    is overloaded it won't respond to pings quickly and the remote node can
            //    avoid sending us more work, like chain download requests.
            //
            // The nonce stops the remote getting confused between different pings: without
            // it, if the remote node sends a ping once per second and this node takes 5
            // seconds to respond to each, the 5th ping the remote sends would appear to
            // return very quickly.
            pfrom->PushMessage("pong", nonce);
        }
    }


    else if (strCommand == "pong")
    {
        int64_t pingUsecEnd = nTimeReceived;
        uint64_t nonce = 0;
        size_t nAvail = vRecv.in_avail();
        bool bPingFinished = false;
        std::string sProblem;

        if (nAvail >= sizeof(nonce)) {
            vRecv >> nonce;

            // Only process pong message if there is an outstanding ping (old ping without nonce should never pong)
            if (pfrom->nPingNonceSent != 0) {
                if (nonce == pfrom->nPingNonceSent) {
                    // Matching pong received, this ping is no longer outstanding
                    bPingFinished = true;
                    int64_t pingUsecTime = pingUsecEnd - pfrom->nPingUsecStart;
                    if (pingUsecTime > 0) {
                        // Successful ping time measurement, replace previous
                        pfrom->nPingUsecTime = pingUsecTime;
                    } else {
                        // This should never happen
                        sProblem = "Timing mishap";
                    }
                } else {
                    // Nonce mismatches are normal when pings are overlapping
                    sProblem = "Nonce mismatch";
                    if (nonce == 0) {
                        // This is most likely a bug in another implementation somewhere, cancel this ping
                        bPingFinished = true;
                        sProblem = "Nonce zero";
                    }
                }
            } else {
                sProblem = "Unsolicited pong without ping";
            }
        } else {
            // This is most likely a bug in another implementation somewhere, cancel this ping
            bPingFinished = true;
            sProblem = "Short payload";
        }

        if (!(sProblem.empty())) {
            LogPrint("net", "pong peer=%d %s: %s, %x expected, %x received, %u bytes\n",
                pfrom->id,
                pfrom->cleanSubVer,
                sProblem,
                pfrom->nPingNonceSent,
                nonce,
                nAvail);
        }
        if (bPingFinished) {
            pfrom->nPingNonceSent = 0;
        }
    }


    else if (strCommand == "alert")
    {
        CAlert alert;
        vRecv >> alert;

        uint256 alertHash = alert.GetHash();
        if (pfrom->setKnown.count(alertHash) == 0)
        {
            if (alert.ProcessAlert())
            {
                // Relay
                pfrom->setKnown.insert(alertHash);
                {
                    LOCK(cs_vNodes);
                    BOOST_FOREACH(CNode* pnode, vNodes)
                        alert.RelayTo(pnode);
                }
            }
            else {
                // Small DoS penalty so peers that send us lots of
                // duplicate/expired/invalid-signature/whatever alerts
                // eventually get banned.
                // This isn't a Misbehaving(100) (immediate ban) because the
                // peer might be an older or different implementation with
                // a different signature key, etc.
                Misbehaving(pfrom->GetId(), 10);
            }
        }
    }


    else if (strCommand == "filterload")
    {
        CBloomFilter filter;
        vRecv >> filter;

        if (!filter.IsWithinSizeConstraints())
            // There is no excuse for sending a too-large filter
            Misbehaving(pfrom->GetId(), 100);
        else
        {
            LOCK(pfrom->cs_filter);
            delete pfrom->pfilter;
            pfrom->pfilter = new CBloomFilter(filter);
            pfrom->pfilter->UpdateEmptyFull();
        }
        pfrom->fRelayTxes = true;
    }


    else if (strCommand == "filteradd")
    {
        vector<unsigned char> vData;
        vRecv >> vData;

        // Nodes must NEVER send a data item > 520 bytes (the max size for a script data object,
        // and thus, the maximum size any matched object can have) in a filteradd message
        if (vData.size() > MAX_SCRIPT_ELEMENT_SIZE)
        {
            Misbehaving(pfrom->GetId(), 100);
        } else {
            LOCK(pfrom->cs_filter);
            if (pfrom->pfilter)
                pfrom->pfilter->insert(vData);
            else
                Misbehaving(pfrom->GetId(), 100);
        }
    }


    else if (strCommand == "filterclear")
    {
        LOCK(pfrom->cs_filter);
        delete pfrom->pfilter;
        pfrom->pfilter = new CBloomFilter();
        pfrom->fRelayTxes = true;
    }


    else if (strCommand == "reject")
    {
        if (fDebug) {
            try {
                string strMsg; unsigned char ccode; string strReason;
                vRecv >> LIMITED_STRING(strMsg, CMessageHeader::COMMAND_SIZE) >> ccode >> LIMITED_STRING(strReason, 111);

                ostringstream ss;
                ss << strMsg << " code " << itostr(ccode) << ": " << strReason;

                if (strMsg == "block" || strMsg == "tx")
                {
                    uint256 hash;
                    vRecv >> hash;
                    ss << ": hash " << hash.ToString();
                }
                LogPrint("net", "Reject %s\n", SanitizeString(ss.str()));
            } catch (std::ios_base::failure& e) {
                // Avoid feedback loops by preventing reject messages from triggering a new reject message.
                LogPrint("net", "Unparseable reject message received\n");
            }
        }
    }

    else
    {
        // Ignore unknown commands for extensibility
        LogPrint("net", "Unknown command \"%s\" from peer=%d\n", SanitizeString(strCommand), pfrom->id);
    }


    // Update the last seen time for this node's address
    if (pfrom->fNetworkNode)
        if (strCommand == "version" || strCommand == "addr" || strCommand == "inv" || strCommand == "getdata" || strCommand == "ping")
            AddressCurrentlyConnected(pfrom->addr);


    return true;
}

// requires LOCK(cs_vRecvMsg)
bool ProcessMessages(CNode* pfrom)
{
    //if (fDebug)
    //    LogPrintf("ProcessMessages(%u messages)\n", pfrom->vRecvMsg.size());

    //
    // Message format
    //  (4) message start
    //  (12) command
    //  (4) size
    //  (4) checksum
    //  (x) data
    //
    bool fOk = true;

    if (!pfrom->vRecvGetData.empty())
        ProcessGetData(pfrom);

    // this maintains the order of responses
    if (!pfrom->vRecvGetData.empty()) return fOk;

    std::deque<CNetMessage>::iterator it = pfrom->vRecvMsg.begin();
    while (!pfrom->fDisconnect && it != pfrom->vRecvMsg.end()) {
        // Don't bother if send buffer is too full to respond anyway
        if (pfrom->nSendSize >= SendBufferSize())
            break;

        // get next message
        CNetMessage& msg = *it;

        //if (fDebug)
        //    LogPrintf("ProcessMessages(message %u msgsz, %u bytes, complete:%s)\n",
        //            msg.hdr.nMessageSize, msg.vRecv.size(),
        //            msg.complete() ? "Y" : "N");

        // end, if an incomplete message is found
        if (!msg.complete())
            break;

        // at this point, any failure means we can delete the current message
        it++;

        // Scan for message start
        if (memcmp(msg.hdr.pchMessageStart, Params().MessageStart(), MESSAGE_START_SIZE) != 0) {
            LogPrintf("PROCESSMESSAGE: INVALID MESSAGESTART %s peer=%d\n", msg.hdr.GetCommand(), pfrom->id);
            fOk = false;
            break;
        }

        // Read header
        CMessageHeader& hdr = msg.hdr;
        if (!hdr.IsValid())
        {
            LogPrintf("PROCESSMESSAGE: ERRORS IN HEADER %s peer=%d\n", hdr.GetCommand(), pfrom->id);
            continue;
        }
        string strCommand = hdr.GetCommand();

        // Message size
        unsigned int nMessageSize = hdr.nMessageSize;

        // Checksum
        CDataStream& vRecv = msg.vRecv;
        uint256 hash = Hash(vRecv.begin(), vRecv.begin() + nMessageSize);
        unsigned int nChecksum = 0;
        memcpy(&nChecksum, &hash, sizeof(nChecksum));
        if (nChecksum != hdr.nChecksum)
        {
            LogPrintf("ProcessMessages(%s, %u bytes) : CHECKSUM ERROR nChecksum=%08x hdr.nChecksum=%08x\n",
               strCommand, nMessageSize, nChecksum, hdr.nChecksum);
            continue;
        }

        // Process message
        bool fRet = false;
        try
        {
            fRet = ProcessMessage(pfrom, strCommand, vRecv, msg.nTime);
            boost::this_thread::interruption_point();
        }
        catch (std::ios_base::failure& e)
        {
            pfrom->PushMessage("reject", strCommand, REJECT_MALFORMED, string("error parsing message"));
            if (strstr(e.what(), "end of data"))
            {
                // Allow exceptions from under-length message on vRecv
                LogPrintf("ProcessMessages(%s, %u bytes) : Exception '%s' caught, normally caused by a message being shorter than its stated length\n", strCommand, nMessageSize, e.what());
            }
            else if (strstr(e.what(), "size too large"))
            {
                // Allow exceptions from over-long size
                LogPrintf("ProcessMessages(%s, %u bytes) : Exception '%s' caught\n", strCommand, nMessageSize, e.what());
            }
            else
            {
                PrintExceptionContinue(&e, "ProcessMessages()");
            }
        }
        catch (boost::thread_interrupted) {
            throw;
        }
        catch (std::exception& e) {
            PrintExceptionContinue(&e, "ProcessMessages()");
        } catch (...) {
            PrintExceptionContinue(NULL, "ProcessMessages()");
        }

        if (!fRet)
            LogPrintf("ProcessMessage(%s, %u bytes) FAILED peer=%d\n", strCommand, nMessageSize, pfrom->id);

        break;
    }

    // In case the connection got shut down, its receive buffer was wiped
    if (!pfrom->fDisconnect)
        pfrom->vRecvMsg.erase(pfrom->vRecvMsg.begin(), it);

    return fOk;
}


bool SendMessages(CNode* pto, bool fSendTrickle)
{
    {
        // Don't send anything until we get their version message
        if (pto->nVersion == 0)
            return true;

        //
        // Message: ping
        //
        bool pingSend = false;
        if (pto->fPingQueued) {
            // RPC ping request by user
            pingSend = true;
        }
        if (pto->nPingNonceSent == 0 && pto->nPingUsecStart + PING_INTERVAL * 1000000 < GetTimeMicros()) {
            // Ping automatically sent as a latency probe & keepalive.
            pingSend = true;
        }
        if (pingSend) {
            uint64_t nonce = 0;
            while (nonce == 0) {
                GetRandBytes((unsigned char*)&nonce, sizeof(nonce));
            }
            pto->fPingQueued = false;
            pto->nPingUsecStart = GetTimeMicros();
            if (pto->nVersion > BIP0031_VERSION) {
                pto->nPingNonceSent = nonce;
                pto->PushMessage("ping", nonce);
            } else {
                // Peer is too old to support ping command with nonce, pong will never arrive.
                pto->nPingNonceSent = 0;
                pto->PushMessage("ping");
            }
        }

        TRY_LOCK(cs_main, lockMain); // Acquire cs_main for IsInitialBlockDownload() and CNodeState()
        if (!lockMain)
            return true;

        // Address refresh broadcast
        static int64_t nLastRebroadcast;
        if (!IsInitialBlockDownload() && (GetTime() - nLastRebroadcast > 24 * 60 * 60))
        {
            {
                LOCK(cs_vNodes);
                BOOST_FOREACH(CNode* pnode, vNodes)
                {
                    // Periodically clear setAddrKnown to allow refresh broadcasts
                    if (nLastRebroadcast)
                        pnode->setAddrKnown.clear();

                    // Rebroadcast our address
                    if (fListen)
                    {
                        CAddress addr = GetLocalAddress(&pnode->addr);
                        if (addr.IsRoutable())
                            pnode->PushAddress(addr);
                    }
                }
            }
            nLastRebroadcast = GetTime();
        }

        //
        // Message: addr
        //
        if (fSendTrickle)
        {
            vector<CAddress> vAddr;
            vAddr.reserve(pto->vAddrToSend.size());
            BOOST_FOREACH(const CAddress& addr, pto->vAddrToSend)
            {
                // returns true if wasn't already contained in the set
                if (pto->setAddrKnown.insert(addr).second)
                {
                    vAddr.push_back(addr);
                    // receiver rejects addr messages larger than 1000
                    if (vAddr.size() >= 1000)
                    {
                        pto->PushMessage("addr", vAddr);
                        vAddr.clear();
                    }
                }
            }
            pto->vAddrToSend.clear();
            if (!vAddr.empty())
                pto->PushMessage("addr", vAddr);
        }

        CNodeState &state = *State(pto->GetId());
        if (state.fShouldBan) {
            if (pto->fWhitelisted)
                LogPrintf("Warning: not punishing whitelisted peer %s!\n", pto->addr.ToString());
            else {
                pto->fDisconnect = true;
                if (pto->addr.IsLocal())
                    LogPrintf("Warning: not banning local peer %s!\n", pto->addr.ToString());
                else
                {
                    CNode::Ban(pto->addr);
                }
            }
            state.fShouldBan = false;
        }

        BOOST_FOREACH(const CBlockReject& reject, state.rejects)
            pto->PushMessage("reject", (string)"block", reject.chRejectCode, reject.strRejectReason, reject.hashBlock);
        state.rejects.clear();

        // Start block sync
        if (pindexBestHeader == NULL)
            pindexBestHeader = chainActive.Tip();
        bool fFetch = state.fPreferredDownload || (nPreferredDownload == 0 && !pto->fClient && !pto->fOneShot); // Download if this is a nice peer, or we have no nice peers and this one might do.
        if (!state.fSyncStarted && !pto->fClient && fFetch && !fImporting && !fReindex) {
            // Only actively request headers from a single peer, unless we're close to today.
            if (nSyncStarted == 0 || pindexBestHeader->GetBlockTime() > GetAdjustedTime() - 24 * 60 * 60) {
                state.fSyncStarted = true;
                nSyncStarted++;
                CBlockIndex *pindexStart = pindexBestHeader->pprev ? pindexBestHeader->pprev : pindexBestHeader;
                LogPrint("net", "initial getheaders (%d) to peer=%d (startheight:%d)\n", pindexStart->nHeight, pto->id, pto->nStartingHeight);
                pto->PushMessage("getheaders", chainActive.GetLocator(pindexStart), uint256(0));
            }
        }

        // Resend wallet transactions that haven't gotten in a block yet
        // Except during reindex, importing and IBD, when old wallet
        // transactions become unconfirmed and spams other nodes.
        if (!fReindex && !fImporting && !IsInitialBlockDownload())
        {
            g_signals.Broadcast();
        }

        //
        // Message: inventory
        //
        vector<CInv> vInv;
        vector<CInv> vInvWait;
        {
            LOCK(pto->cs_inventory);
            vInv.reserve(pto->vInventoryToSend.size());
            vInvWait.reserve(pto->vInventoryToSend.size());
            BOOST_FOREACH(const CInv& inv, pto->vInventoryToSend)
            {
                if (pto->setInventoryKnown.count(inv))
                    continue;

                // trickle out tx inv to protect privacy
                if (inv.type == MSG_TX && !fSendTrickle)
                {
                    // 1/4 of tx invs blast to all immediately
                    static uint256 hashSalt;
                    if (hashSalt == 0)
                        hashSalt = GetRandHash();
                    uint256 hashRand = inv.hash ^ hashSalt;
                    hashRand = Hash(BEGIN(hashRand), END(hashRand));
                    bool fTrickleWait = ((hashRand & 3) != 0);

                    if (fTrickleWait)
                    {
                        vInvWait.push_back(inv);
                        continue;
                    }
                }

                // returns true if wasn't already contained in the set
                if (pto->setInventoryKnown.insert(inv).second)
                {
                    vInv.push_back(inv);
                    if (vInv.size() >= 1000)
                    {
                        pto->PushMessage("inv", vInv);
                        vInv.clear();
                    }
                }
            }
            pto->vInventoryToSend = vInvWait;
        }
        if (!vInv.empty())
            pto->PushMessage("inv", vInv);

        // Detect whether we're stalling
        int64_t nNow = GetTimeMicros();
        if (!pto->fDisconnect && state.nStallingSince && state.nStallingSince < nNow - 1000000 * BLOCK_STALLING_TIMEOUT) {
            // Stalling only triggers when the block download window cannot move. During normal steady state,
            // the download window should be much larger than the to-be-downloaded set of blocks, so disconnection
            // should only happen during initial block download.
            LogPrintf("Peer=%d is stalling block download, disconnecting\n", pto->id);
            pto->fDisconnect = true;
        }

        //
        // Message: getdata (blocks)
        //
        vector<CInv> vGetData;
        if (!pto->fDisconnect && !pto->fClient && fFetch && state.nBlocksInFlight < MAX_BLOCKS_IN_TRANSIT_PER_PEER) {
            vector<CBlockIndex*> vToDownload;
            NodeId staller = -1;
            FindNextBlocksToDownload(pto->GetId(), MAX_BLOCKS_IN_TRANSIT_PER_PEER - state.nBlocksInFlight, vToDownload, staller);
            BOOST_FOREACH(CBlockIndex *pindex, vToDownload) {
                vGetData.push_back(CInv(MSG_BLOCK, pindex->GetBlockHash()));
                MarkBlockAsInFlight(pto->GetId(), pindex->GetBlockHash(), pindex);
                LogPrint("net", "Requesting block %s (%d) peer=%d\n", pindex->GetBlockHash().ToString(),
                    pindex->nHeight, pto->id);
            }
            if (state.nBlocksInFlight == 0 && staller != -1) {
                if (State(staller)->nStallingSince == 0) {
                    State(staller)->nStallingSince = nNow;
                    LogPrint("net", "Stall started peer=%d\n", staller);
                }
            }
        }

        //
        // Message: getdata (non-blocks)
        //
        while (!pto->fDisconnect && !pto->mapAskFor.empty() && (*pto->mapAskFor.begin()).first <= nNow)
        {
            const CInv& inv = (*pto->mapAskFor.begin()).second;
            if (!AlreadyHave(inv))
            {
                if (fDebug)
                    LogPrint("net", "Requesting %s peer=%d\n", inv.ToString(), pto->id);
                vGetData.push_back(inv);
                if (vGetData.size() >= 1000)
                {
                    pto->PushMessage("getdata", vGetData);
                    vGetData.clear();
                }
            }
            pto->mapAskFor.erase(pto->mapAskFor.begin());
        }
        if (!vGetData.empty())
            pto->PushMessage("getdata", vGetData);

    }
    return true;
}

bool CBlockUndo::WriteToDisk(CDiskBlockPos &pos, const uint256 &hashBlock)
{
    // Open history file to append
    CAutoFile fileout(OpenUndoFile(pos), SER_DISK, CLIENT_VERSION);
    if (fileout.IsNull())
        return error("CBlockUndo::WriteToDisk : OpenUndoFile failed");

    // Write index header
    unsigned int nSize = fileout.GetSerializeSize(*this);
    fileout << FLATDATA(Params().MessageStart()) << nSize;

    // Write undo data
    long fileOutPos = ftell(fileout.Get());
    if (fileOutPos < 0)
        return error("CBlockUndo::WriteToDisk : ftell failed");
    pos.nPos = (unsigned int)fileOutPos;
    fileout << *this;

    // calculate & write checksum
    CHashWriter hasher(SER_GETHASH, PROTOCOL_VERSION);
    hasher << hashBlock;
    hasher << *this;
    fileout << hasher.GetHash();

    // Flush stdio buffers and commit to disk before returning
    fflush(fileout.Get());
    if (!IsInitialBlockDownload())
        FileCommit(fileout.Get());

    return true;
}

bool CBlockUndo::ReadFromDisk(const CDiskBlockPos &pos, const uint256 &hashBlock)
{
    // Open history file to read
    CAutoFile filein(OpenUndoFile(pos, true), SER_DISK, CLIENT_VERSION);
    if (filein.IsNull())
        return error("CBlockUndo::ReadFromDisk : OpenBlockFile failed");

    // Read block
    uint256 hashChecksum;
    try {
        filein >> *this;
        filein >> hashChecksum;
    }
    catch (std::exception &e) {
        return error("%s : Deserialize or I/O error - %s", __func__, e.what());
    }

    // Verify checksum
    CHashWriter hasher(SER_GETHASH, PROTOCOL_VERSION);
    hasher << hashBlock;
    hasher << *this;
    if (hashChecksum != hasher.GetHash())
        return error("CBlockUndo::ReadFromDisk : Checksum mismatch");

    return true;
}

 std::string CBlockFileInfo::ToString() const {
     return strprintf("CBlockFileInfo(blocks=%u, size=%u, heights=%u...%u, time=%s...%s)", nBlocks, nSize, nHeightFirst, nHeightLast, DateTimeStrFormat("%Y-%m-%d", nTimeFirst), DateTimeStrFormat("%Y-%m-%d", nTimeLast));
 }




class CMainCleanup
{
public:
    CMainCleanup() {}
    ~CMainCleanup() {
        // block headers
        BlockMap::iterator it1 = mapBlockIndex.begin();
        for (; it1 != mapBlockIndex.end(); it1++)
            delete (*it1).second;
        mapBlockIndex.clear();

        // orphan transactions
        mapOrphanTransactions.clear();
        mapOrphanTransactionsByPrev.clear();
    }
} instance_of_cmaincleanup;<|MERGE_RESOLUTION|>--- conflicted
+++ resolved
@@ -2541,13 +2541,8 @@
         LOCK(cs_main);
         MarkBlockAsReceived(pblock->GetHash());
         if (!checked) {
-<<<<<<< HEAD
-            return error("ProcessBlock() : CheckBlock FAILED");
-	}
-=======
             return error("%s : CheckBlock FAILED", __func__);
         }
->>>>>>> 06037f3f
 
         // Store to disk
         CBlockIndex *pindex = NULL;
