---
name: "bitcoin"
suites:
- "lucid"
architectures:
- "i386"
- "amd64"
packages: 
- "libdb4.8++-dev"
- "qt4-qmake"
- "libqt4-dev"
- "libboost-system-dev"
- "libboost-filesystem-dev"
- "libboost-program-options-dev"
- "libboost-thread-dev"
- "libssl-dev"
- "git-core"
- "unzip"
- "pkg-config"
- "libpng12-dev"
reference_datetime: "2011-01-30 00:00:00"
remotes:
- "url": "https://git.gitorious.org/+bitcoin-stable-developers/bitcoin/bitcoind-stable.git"
  "dir": "bitcoin"
files:
- "miniupnpc-1.6.tar.gz"
- "qrencode-3.2.0.tar.bz2"
script: |
  INSTDIR="$HOME/install"
  export LIBRARY_PATH="$INSTDIR/lib"
  #
  tar xzf miniupnpc-1.6.tar.gz
  cd miniupnpc-1.6
  INSTALLPREFIX=$INSTDIR make $MAKEOPTS install
  cd ..
  #
  tar xjf qrencode-3.2.0.tar.bz2
  cd qrencode-3.2.0
  ./configure --prefix=$INSTDIR --enable-static --disable-shared
  make $MAKEOPTS install
  cd ..
  #
  cd bitcoin
  mkdir -p $OUTDIR/src
  git archive HEAD | tar -x -C $OUTDIR/src
  cp $OUTDIR/src/doc/README $OUTDIR
  cp $OUTDIR/src/COPYING $OUTDIR
  cd src
<<<<<<< HEAD
  make -f makefile.unix STATIC=1 OPENSSL_INCLUDE_PATH="$INSTDIR/include" OPENSSL_LIB_PATH="$INSTDIR/lib" $MAKEOPTS bitcoind USE_UPNP=0 DEBUGFLAGS=
  mkdir -p $OUTDIR/bin/$GBUILD_BITS
  install -s bitcoind $OUTDIR/bin/$GBUILD_BITS
  cd ..
  qmake INCLUDEPATH="$INSTDIR/include" LIBS="-L$INSTDIR/lib" RELEASE=1 USE_QRCODE=1
=======
  sed 's/$(DEBUGFLAGS)//' -i makefile.unix
  make -f makefile.unix STATIC=1 OPENSSL_INCLUDE_PATH="$INSTDIR/include" OPENSSL_LIB_PATH="$INSTDIR/lib" $MAKEOPTS bitcoind USE_UPNP=0 USE_SSL=1
  mkdir -p $OUTDIR/bin/$GBUILD_BITS
  install -s bitcoind $OUTDIR/bin/$GBUILD_BITS
  cd ..
  qmake INCLUDEPATH="$INSTDIR/include" LIBS="-L$INSTDIR/lib" RELEASE=1 USE_SSL=1 USE_QRCODE=1
>>>>>>> ee932c6e
  make $MAKEOPTS
  install bitcoin-qt $OUTDIR/bin/$GBUILD_BITS<|MERGE_RESOLUTION|>--- conflicted
+++ resolved
@@ -46,19 +46,10 @@
   cp $OUTDIR/src/doc/README $OUTDIR
   cp $OUTDIR/src/COPYING $OUTDIR
   cd src
-<<<<<<< HEAD
   make -f makefile.unix STATIC=1 OPENSSL_INCLUDE_PATH="$INSTDIR/include" OPENSSL_LIB_PATH="$INSTDIR/lib" $MAKEOPTS bitcoind USE_UPNP=0 DEBUGFLAGS=
   mkdir -p $OUTDIR/bin/$GBUILD_BITS
   install -s bitcoind $OUTDIR/bin/$GBUILD_BITS
   cd ..
   qmake INCLUDEPATH="$INSTDIR/include" LIBS="-L$INSTDIR/lib" RELEASE=1 USE_QRCODE=1
-=======
-  sed 's/$(DEBUGFLAGS)//' -i makefile.unix
-  make -f makefile.unix STATIC=1 OPENSSL_INCLUDE_PATH="$INSTDIR/include" OPENSSL_LIB_PATH="$INSTDIR/lib" $MAKEOPTS bitcoind USE_UPNP=0 USE_SSL=1
-  mkdir -p $OUTDIR/bin/$GBUILD_BITS
-  install -s bitcoind $OUTDIR/bin/$GBUILD_BITS
-  cd ..
-  qmake INCLUDEPATH="$INSTDIR/include" LIBS="-L$INSTDIR/lib" RELEASE=1 USE_SSL=1 USE_QRCODE=1
->>>>>>> ee932c6e
   make $MAKEOPTS
   install bitcoin-qt $OUTDIR/bin/$GBUILD_BITS